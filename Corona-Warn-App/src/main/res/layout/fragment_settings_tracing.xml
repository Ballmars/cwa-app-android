<?xml version="1.0" encoding="utf-8"?>

<layout xmlns:android="http://schemas.android.com/apk/res/android"
    xmlns:app="http://schemas.android.com/apk/res-auto">

    <data>

        <import type="de.rki.coronawarnapp.util.formatter.FormatterHelper" />

        <import type="de.rki.coronawarnapp.util.formatter.FormatterSettingsHelper" />

        <variable
            name="tracingViewModel"
            type="de.rki.coronawarnapp.ui.viewmodel.TracingViewModel" />

        <variable
            name="settingsViewModel"
            type="de.rki.coronawarnapp.ui.viewmodel.SettingsViewModel" />
    </data>

    <androidx.constraintlayout.widget.ConstraintLayout
        android:id="@+id/settings_tracing_container"
        android:contentDescription="@string/settings_tracing_title"
        android:focusable="true"
        android:layout_width="match_parent"
        android:layout_height="match_parent">

        <include
            android:id="@+id/settings_tracing_header"
            layout="@layout/include_header"
            android:layout_width="0dp"
            android:layout_height="wrap_content"
            app:icon="@{@drawable/ic_close}"
            app:layout_constraintEnd_toEndOf="parent"
            app:layout_constraintStart_toStartOf="parent"
            app:layout_constraintTop_toTopOf="parent"
            app:title="@{@string/settings_tracing_title}" />

        <ScrollView
            android:layout_width="0dp"
            android:layout_height="0dp"
            android:fillViewport="true"
            app:layout_constraintBottom_toBottomOf="parent"
            app:layout_constraintEnd_toEndOf="parent"
            app:layout_constraintStart_toStartOf="parent"
            app:layout_constraintTop_toBottomOf="@+id/settings_tracing_header">

            <androidx.constraintlayout.widget.ConstraintLayout
                android:layout_width="match_parent"
                android:layout_height="wrap_content">

                <include
                    android:id="@+id/settings_tracing_header_details"
                    layout="@layout/include_information_details"
                    android:layout_width="0dp"
                    android:layout_height="wrap_content"
                    app:headline="@{@string/settings_tracing_headline}"
                    app:illustration="@{FormatterSettingsHelper.formatTracingStatusImage(tracingViewModel.isTracingEnabled(), settingsViewModel.isBluetoothEnabled(), settingsViewModel.isConnectionEnabled(), settingsViewModel.isLocationEnabled())}"
                    app:illustrationDescription="@{FormatterSettingsHelper.formatTracingIllustrationText(tracingViewModel.isTracingEnabled(), settingsViewModel.isBluetoothEnabled(), settingsViewModel.isConnectionEnabled(), settingsViewModel.isLocationEnabled())}"
                    app:layout_constraintEnd_toEndOf="parent"
                    app:layout_constraintStart_toStartOf="parent"
                    app:layout_constraintTop_toTopOf="parent" />

                <include
                    android:id="@+id/settings_tracing_switch_row"
                    layout="@layout/include_settings_switch_row"
                    android:layout_width="@dimen/match_constraint"
                    android:layout_height="wrap_content"
                    android:layout_marginTop="@dimen/spacing_normal"
                    app:enabled="@{FormatterSettingsHelper.formatTracingSwitchEnabled(tracingViewModel.isTracingEnabled(), settingsViewModel.isBluetoothEnabled(), settingsViewModel.isConnectionEnabled(), settingsViewModel.isLocationEnabled())}"
                    app:layout_constraintEnd_toEndOf="parent"
                    app:layout_constraintStart_toStartOf="parent"
                    app:layout_constraintTop_toBottomOf="@+id/settings_tracing_header_details"
                    app:showDivider="@{true}"
                    app:status="@{FormatterSettingsHelper.formatTracingSwitch(tracingViewModel.isTracingEnabled(), settingsViewModel.isBluetoothEnabled(), settingsViewModel.isConnectionEnabled(), settingsViewModel.isLocationEnabled())}"
                    app:statusText="@{FormatterSettingsHelper.formatTracingStatusText(tracingViewModel.isTracingEnabled(), settingsViewModel.isBluetoothEnabled(), settingsViewModel.isConnectionEnabled(), settingsViewModel.isLocationEnabled())}"
                    app:subtitle="@{@string/settings_tracing_title}" />

                <androidx.constraintlayout.widget.ConstraintLayout
                    android:id="@+id/settings_tracing_status"
                    android:layout_width="@dimen/match_constraint"
                    android:layout_height="wrap_content"
                    android:layout_marginTop="@dimen/spacing_small"
                    app:layout_constraintEnd_toEndOf="parent"
                    app:layout_constraintStart_toStartOf="parent"
                    app:layout_constraintTop_toBottomOf="@+id/settings_tracing_switch_row">

                    <include
                        android:id="@+id/settings_tracing_status_location"
                        layout="@layout/include_tracing_status_card"
                        android:layout_width="@dimen/match_constraint"
                        android:layout_height="wrap_content"
                        android:visibility="@{FormatterSettingsHelper.formatTracingStatusVisibilityLocation(tracingViewModel.isTracingEnabled(), settingsViewModel.isBluetoothEnabled(), settingsViewModel.isConnectionEnabled(), settingsViewModel.isLocationEnabled())}"
                        app:body="@{@string/settings_tracing_status_location_body}"
                        app:buttonText="@{@string/settings_tracing_status_location_button}"
                        app:headline="@{@string/settings_tracing_status_location_headline}"
                        app:icon="@{@drawable/ic_location}"
                        app:layout_constraintEnd_toStartOf="@+id/guideline_card_end"
                        app:layout_constraintStart_toStartOf="@+id/guideline_card_start"
                        app:layout_constraintTop_toTopOf="parent" />

                    <include
                        android:id="@+id/settings_tracing_status_bluetooth"
                        layout="@layout/include_tracing_status_card"
                        android:layout_width="@dimen/match_constraint"
                        android:layout_height="wrap_content"
                        android:visibility="@{FormatterSettingsHelper.formatTracingStatusVisibilityBluetooth(tracingViewModel.isTracingEnabled(), settingsViewModel.isBluetoothEnabled(), settingsViewModel.isConnectionEnabled(), settingsViewModel.isLocationEnabled())}"
                        app:body="@{@string/settings_tracing_status_bluetooth_body}"
                        app:buttonText="@{@string/settings_tracing_status_bluetooth_button}"
                        app:headline="@{@string/settings_tracing_status_bluetooth_headline}"
                        app:icon="@{@drawable/ic_settings_tracing_bluetooth}"
                        app:layout_constraintEnd_toStartOf="@+id/guideline_card_end"
                        app:layout_constraintStart_toStartOf="@+id/guideline_card_start"
                        app:layout_constraintTop_toTopOf="parent" />

                    <include
                        android:id="@+id/settings_tracing_status_connection"
                        layout="@layout/include_tracing_status_card"
                        android:layout_width="@dimen/match_constraint"
                        android:layout_height="wrap_content"
                        android:visibility="@{FormatterSettingsHelper.formatTracingStatusConnection(tracingViewModel.isTracingEnabled(), settingsViewModel.isBluetoothEnabled(), settingsViewModel.isConnectionEnabled(), settingsViewModel.isLocationEnabled())}"
                        app:body="@{@string/settings_tracing_status_connection_body}"
                        app:buttonText="@{@string/settings_tracing_status_connection_button}"
                        app:headline="@{@string/settings_tracing_status_connection_headline}"
                        app:icon="@{@drawable/ic_settings_tracing_connection}"
                        app:layout_constraintEnd_toStartOf="@+id/guideline_card_end"
                        app:layout_constraintStart_toStartOf="@+id/guideline_card_start"
                        app:layout_constraintTop_toTopOf="parent" />

                    <include
                        android:id="@+id/settings_tracing_status_tracing"
                        layout="@layout/include_setting_tracing_period_logged"
                        android:layout_width="0dp"
                        android:layout_height="wrap_content"
<<<<<<< HEAD
                        android:layout_marginTop="@dimen/spacing_tiny"
                        android:visibility="@{FormatterSettingsHelper.formatTracingStatusVisibilityTracing(tracingViewModel.isTracingEnabled(), settingsViewModel.isBluetoothEnabled(), settingsViewModel.isConnectionEnabled(), settingsViewModel.isLocationEnabled())}"
=======
>>>>>>> f8c4157d
                        android:focusable="true"
                        android:visibility="@{FormatterSettingsHelper.formatTracingStatusVisibilityTracing(tracingViewModel.isTracingEnabled(), settingsViewModel.isBluetoothEnabled(), settingsViewModel.isConnectionEnabled(), settingsViewModel.isLocationEnabled())}"
                        app:layout_constraintEnd_toStartOf="@+id/guideline_end"
                        app:layout_constraintStart_toEndOf="@+id/guideline_start"
                        app:layout_constraintTop_toTopOf="parent"
                        app:tracingViewModel="@{tracingViewModel}"
                        app:riskLevel="@{tracingViewModel.riskLevel}" />

                    <include layout="@layout/merge_guidelines_card" />

                    <include layout="@layout/merge_guidelines_side" />

                </androidx.constraintlayout.widget.ConstraintLayout>

                <androidx.constraintlayout.widget.ConstraintLayout
                    android:id="@+id/risk_details_body"
                    style="@style/greyBodyBackground"
                    android:layout_width="match_parent"
                    android:layout_height="wrap_content"
                    app:layout_constraintBottom_toBottomOf="parent"
                    app:layout_constraintEnd_toEndOf="parent"
                    app:layout_constraintStart_toStartOf="parent"
                    app:layout_constraintTop_toBottomOf="@id/settings_tracing_status">

                    <TextView
                        android:id="@+id/settings_tracing_body"
                        style="@style/body1"
                        android:layout_width="@dimen/match_constraint"
                        android:layout_height="wrap_content"
                        android:text="@string/settings_tracing_body_text"
                        android:focusable="true"
                        app:layout_constraintBottom_toBottomOf="parent"
                        app:layout_constraintEnd_toEndOf="parent"
                        app:layout_constraintStart_toStartOf="parent"
                        app:layout_constraintTop_toTopOf="parent"
                        app:layout_constraintVertical_bias="0.0" />

                </androidx.constraintlayout.widget.ConstraintLayout>

                <androidx.constraintlayout.widget.Guideline
                    android:id="@+id/guideline_start"
                    android:layout_width="wrap_content"
                    android:layout_height="wrap_content"
                    android:orientation="vertical"
                    app:layout_constraintGuide_begin="@dimen/guideline_start" />

                <androidx.constraintlayout.widget.Guideline
                    android:id="@+id/guideline_end"
                    android:layout_width="wrap_content"
                    android:layout_height="wrap_content"
                    android:orientation="vertical"
                    app:layout_constraintGuide_end="@dimen/guideline_end" />

            </androidx.constraintlayout.widget.ConstraintLayout>

        </ScrollView>

        <androidx.constraintlayout.widget.Guideline
            android:id="@+id/guideline_bottom"
            android:layout_width="wrap_content"
            android:layout_height="wrap_content"
            android:orientation="horizontal"
            app:layout_constraintGuide_end="@dimen/guideline_bottom" />

    </androidx.constraintlayout.widget.ConstraintLayout>

</layout><|MERGE_RESOLUTION|>--- conflicted
+++ resolved
@@ -132,11 +132,6 @@
                         layout="@layout/include_setting_tracing_period_logged"
                         android:layout_width="0dp"
                         android:layout_height="wrap_content"
-<<<<<<< HEAD
-                        android:layout_marginTop="@dimen/spacing_tiny"
-                        android:visibility="@{FormatterSettingsHelper.formatTracingStatusVisibilityTracing(tracingViewModel.isTracingEnabled(), settingsViewModel.isBluetoothEnabled(), settingsViewModel.isConnectionEnabled(), settingsViewModel.isLocationEnabled())}"
-=======
->>>>>>> f8c4157d
                         android:focusable="true"
                         android:visibility="@{FormatterSettingsHelper.formatTracingStatusVisibilityTracing(tracingViewModel.isTracingEnabled(), settingsViewModel.isBluetoothEnabled(), settingsViewModel.isConnectionEnabled(), settingsViewModel.isLocationEnabled())}"
                         app:layout_constraintEnd_toStartOf="@+id/guideline_end"
