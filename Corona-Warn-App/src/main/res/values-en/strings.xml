--- conflicted
+++ resolved
@@ -347,10 +347,6 @@
     <string name="risk_details_explanation_dialog_title">Information about exposure logging functionality</string>
     <!-- YTXT: one time risk explanation dialog - pointing to the faq page for more information-->
     <string name="risk_details_explanation_dialog_faq_body">For further information, please see our FAQ page.</string>
-<<<<<<< HEAD
-
-=======
->>>>>>> bb16d0f6
     <!-- ####################################
               Onboarding
     ###################################### -->
