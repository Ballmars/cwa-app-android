<?xml version="1.0" encoding="UTF-8"?><resources xmlns:tools="http://schemas.android.com/tools" xmlns:xliff="urn:oasis:names:tc:xliff:document:1.2" tools:ignore="MissingTranslation">

    <!-- ####################################
               Preference Keys
    ######################################
    TODO: Check what is needed -->

    <!-- NOTR -->
    <string name="preference_name"><xliff:g id="preference">"shared_preferences_cwa"</xliff:g></string>
    <!-- NOTR -->
    <string name="preference_onboarding_completed"><xliff:g id="preference">"preference_onboarding_completed"</xliff:g></string>
    <!-- NOTR -->
    <string name="preference_onboarding_completed_timestamp"><xliff:g id="preference">"preference_onboarding_completed_timestamp"</xliff:g></string>
    <!-- NOTR -->
    <string name="preference_reset_app"><xliff:g id="preference">"preference_reset_app"</xliff:g></string>
    <!-- NOTR -->
    <string name="preference_only_wifi"><xliff:g id="preference">"preference_only_wifi"</xliff:g></string>
    <!-- NOTR -->
    <string name="preference_tracing"><xliff:g id="preference">"preference_tracing"</xliff:g></string>
    <!-- NOTR -->
    <string name="preference_timestamp_diagnosis_keys_fetch"><xliff:g id="preference">"preference_timestamp_diagnosis_keys_fetch"</xliff:g></string>
    <!-- NOTR -->
    <string name="preference_timestamp_manual_diagnosis_keys_retrieval"><xliff:g id="preference">"preference_timestamp_manual_diagnosis_keys_retrieval"</xliff:g></string>
    <!-- NOTR -->
    <string name="preference_string_google_api_token"><xliff:g id="preference">"preference_m_string_google_api_token"</xliff:g></string>
    <!-- NOTR -->
    <string name="preference_notifications_enabled"><xliff:g id="preference">"preference_notifications_enabled"</xliff:g></string>
    <!-- NOTR -->
    <string name="preference_notifications_risk_enabled"><xliff:g id="preference">"preference_notifications_risk_enabled"</xliff:g></string>
    <!-- NOTR -->
    <string name="preference_notifications_test_enabled"><xliff:g id="preference">"preference_notifications_test_enabled"</xliff:g></string>
    <!-- NOTR -->
    <string name="preference_background_job_allowed"><xliff:g id="preference">"preference_background_job_enabled"</xliff:g></string>
    <!-- NOTR -->
    <string name="preference_mobile_data_allowed"><xliff:g id="preference">"preference_mobile_data_enabled"</xliff:g></string>
    <!-- NOTR -->
    <string name="preference_registration_token"><xliff:g id="preference">"preference_registration_token"</xliff:g></string>
    <!-- NOTR -->
    <string name="preference_device_pairing_successful_time"><xliff:g id="preference">"preference_device_pairing_successful_time"</xliff:g></string>
    <!-- NOTR -->
    <string name="preference_initial_tracing_activation_time"><xliff:g id="preference">"preference_initial_tracing_activation_time"</xliff:g></string>
    <!-- NOTR -->
    <string name="preference_initial_result_received_time"><xliff:g id="preference">"preference_initial_result_received_time"</xliff:g></string>
    <!-- NOTR -->
    <string name="preference_risk_level_score"><xliff:g id="preference">"preference_risk_level_score"</xliff:g></string>
    <!-- NOTR -->
    <string name="preference_risk_level_score_successful"><xliff:g id="preference">"preference_risk_level_score_successful"</xliff:g></string>
    <!-- NOTR -->
    <string name="preference_timestamp_risk_level_calculation"><xliff:g id="preference">"preference_timestamp_risk_level_calculation"</xliff:g></string>
    <!-- NOTR -->
    <string name="preference_test_guid"><xliff:g id="preference">"preference_test_guid"</xliff:g></string>
    <!-- NOTR -->
    <string name="preference_is_allowed_to_submit_diagnosis_keys"><xliff:g id="preference">"preference_is_allowed_to_submit_diagnosis_keys"</xliff:g></string>
    <!-- NOTR -->
    <string name="preference_auth_code"><xliff:g id="preference">"preference_auth_code"</xliff:g></string>
    <!-- NOTR -->
    <string name="preference_database_password"><xliff:g id="preference">"preference_database_password"</xliff:g></string>
    <!-- NOTR -->
    <string name="preference_total_non_active_tracing"><xliff:g id="preference">"preference_total_non_active_tracing"</xliff:g></string>
    <!-- NOTR -->
    <string name="preference_last_non_active_tracing_timestamp"><xliff:g id="preference">"preference_last_non_active_tracing_timestamp"</xliff:g></string>
    <!-- NOTR -->
    <string name="preference_number_successful_submissions"><xliff:g id="preference">"preference_number_successful_submissions"</xliff:g></string>
    <!-- NOTR -->
    <string name="preference_teletan"><xliff:g id="preference">"preference_teletan"</xliff:g></string>
    <!-- NOTR -->
    <string name="preference_last_three_hours_from_server"><xliff:g id="preference">"preference_last_three_hours_from_server"</xliff:g></string>
    <!-- NOTR -->
    <string name="preference_polling_test_result_started"><xliff:g id="preference">"preference_polling_test_result_started"</xliff:g></string>
    <!-- NOTR -->
    <string name="preference_test_result_notification"><xliff:g id="preference">"preference_test_result_notification"</xliff:g></string>

    <!-- ####################################
                     Generics
    ###################################### -->

    <!-- XACT: back description for screen readers -->
    <string name="accessibility_back">"Zurück"</string>
    <!-- XACT: next description for screen readers -->
    <string name="accessibility_next">"Weiter"</string>
    <!-- XACT: menu description for screen readers -->
    <string name="accessibility_menu">"Menü"</string>
    <!-- XACT: menu description for screen readers -->
    <string name="accessibility_close">"Schließen"</string>
    <!-- XACT: menu description for screen readers -->
    <string name="accessibility_logo">"Corona-Warn-App"</string>
    <!-- XACT: button description for screen readers to be appended at the end of content without focusable subcontent that are explored by touch -->
    <string name="accessibility_button">"Button"</string>

    <!-- ####################################
                     Menu
    ###################################### -->

    <!-- XMIT: application overview -->
    <string name="menu_help">"Überblick"</string>
    <!-- XMIT: application information -->
    <string name="menu_information">"App-Informationen"</string>
    <!-- XMIT: application settings -->
    <string name="menu_settings">"Einstellungen"</string>

    <!-- ####################################
               Notification
    ###################################### -->
    <!-- NOTR -->
    <string name="notification_channel_id"><xliff:g id="notification_channel_id">"de.rki.coronawarnapp.notification.exposureNotificationChannelId"</xliff:g></string>
    <!-- NOTR -->
    <string name="notification_id"><xliff:g id="notification_id">"1"</xliff:g></string>
    <!-- XTXT: Notification channel name for os settings -->
    <string name="notification_name">"Corona-Warn-App"</string>
    <!-- XTXT: Notification channel description for os settings -->
    <string name="notification_description">"Benachrichtigungen aus der Corona-Warn-App"</string>
    <!-- XHED: Notification title -->
    <string name="notification_headline">"Corona-Warn-App"</string>
    <!-- XTXT: Notification body -->
    <string name="notification_body">"Es gibt Neuigkeiten von Ihrer Corona-Warn-App."</string>

    <!-- ####################################
              App Auto Update
    ###################################### -->

    <!-- XHED: App Auto Update dialog title -->
    <string name="update_dialog_title">"Update verfügbar"</string>
    <!-- XTXT: App Auto Update dialog message -->
    <string name="update_dialog_message">"Bitte beachten Sie: Sie können die Corona-Warn-App erst wieder benutzen, wenn Sie das neueste Update installiert haben."</string>
    <!-- XBUT: App Auto Update button -->
    <string name="update_dialog_button">"Update"</string>

    <!-- ####################################
                  Risk Card
    ###################################### -->

    <!-- XTXT: risk card - no contact yet -->
    <string name="risk_card_body_contact">"Bisher keine Risiko-Begegnungen"</string>
    <!-- XTXT: risk card - number of contacts for one or more -->
    <plurals name="risk_card_body_contact_value">
        <item quantity="one">"%1$s Risiko-Begegnung"</item>
        <item quantity="other">"%1$s Risiko-Begegnungen"</item>
    </plurals>
    <!-- XTXT: risk card - tracing active for x out of 14 days -->
    <string name="risk_card_body_saved_days">"Risiko-Ermittlung war für %1$s der letzten 14 Tage aktiv"</string>
    <!-- XTXT: risk card- tracing active for 14 out of 14 days -->
    <string name="risk_card_body_saved_days_full">"Risiko-Ermittlung dauerhaft aktiv"</string>
    <!-- XTXT; risk card - no update done yet -->
    <string name="risk_card_body_not_yet_fetched">"Begegnungen wurden noch nicht überprüft."</string>
    <!-- XTXT: risk card - last successful update -->
    <string name="risk_card_body_time_fetched">"Aktualisiert: %1$s"</string>
    <!-- XTXT: risk card - next update -->
    <string name="risk_card_body_next_update">"Tägliche Aktualisierung"</string>
    <!-- XBUT: risk card - update risk -->
    <string name="risk_card_button_update">"Aktualisieren"</string>
    <!-- XBUT: risk card - update risk with time display -->
    <string name="risk_card_button_cooldown">"Aktualisierung in %1$s"</string>
    <!-- XBUT: risk card - activate tracing -->
    <string name="risk_card_button_enable_tracing">"Risiko-Ermittlung einschalten"</string>
    <!-- XTXT: risk card - tracing is off, user should activate to get an updated risk level -->
    <string name="risk_card_body_tracing_off">"Aktivieren Sie die Risiko-Ermittlung, um Ihren heutigen Risikostatus zu berechnen."</string>
    <!-- XHED: risk card - low risk headline -->
    <string name="risk_card_low_risk_headline">"Niedriges Risiko"</string>
    <!-- XHED: risk card - increased risk headline -->
    <string name="risk_card_increased_risk_headline">"Erhöhtes Risiko"</string>
    <!-- XTXT: risk card - increased risk days since last contact -->
    <plurals name="risk_card_increased_risk_body_contact_last">
        <item quantity="one">"%1$s Tag seit der letzten Begegnung"</item>
        <item quantity="other">"%1$s Tage seit der letzten Begegnung"</item>
    </plurals>
    <!-- XHED: risk card - unknown risk headline -->
    <string name="risk_card_unknown_risk_headline">"Unbekanntes Risiko"</string>
    <!-- XTXT: risk card - tracing isn't active long enough, so a new risk level can't be calculated -->
    <string name="risk_card_unknown_risk_body">"Da Sie die Risiko-Ermittlung noch nicht lange genug aktiviert haben, konnten wir für Sie kein Infektionsrisiko berechnen."</string>
    <!-- XHED: risk card - tracing stopped headline, due to no possible calculation -->
    <string name="risk_card_no_calculation_possible_headline">"Risiko-Ermittlung gestoppt"</string>
    <!-- XTXT: risk card - last successfully calculated risk level -->
    <string name="risk_card_no_calculation_possible_body_saved_risk">"Letzte Risiko-Ermittlung:"<xliff:g id="line_break">"\n"</xliff:g>"%1$s"</string>
    <!-- XHED: risk card -  outdated risk headline, calculation isn't possible -->
    <string name="risk_card_outdated_risk_headline">"Risiko-Ermittlung nicht möglich"</string>
    <!-- XTXT: risk card - outdated risk, calculation couldn't be updated in the last 24 hours -->
    <string name="risk_card_outdated_risk_body">"Ihre Risiko-Ermittlung konnte seit mehr als 24 Stunden nicht aktualisiert werden."</string>
    <!-- XHED: risk card - loading headline, update is ongoing -->
    <string name="risk_card_loading_headline">"Prüfung läuft …"</string>
    <!-- XTXT: risk card - loading, data is downloaded and will be checked, this can take several minutes -->
    <string name="risk_card_loading_body">"Es werden aktuelle Daten heruntergeladen und geprüft. Dies kann mehrere Minuten dauern."</string>

    <!-- ####################################
                    Main
    ###################################### -->

    <!-- XHED: main, FAQ -->
    <string name="main_about_headline">"Häufige Fragen"</string>
    <!-- XTXT: main, explains faq on card -->
    <string name="main_about_body">"Hier finden Sie Antworten auf häufig gestellte Fragen rund um die Corona-Warn-App. Sie werden auf eine externe Website weitergeleitet."</string>
    <!-- XTXT: FAQ link, should be translated  -->
    <string name="main_about_link">"https://www.bundesregierung.de/corona-warn-app-faq"</string>
    <!-- XACT: Opens external webpage -->
    <string name="hint_external_webpage">"Häufige Fragen, hier finden Sie Antworten auf häufig gestellte Fragen rund um die Corona-Warn-App. Sie werden auf eine externe Website weitergeleitet."</string>

    <!-- ####################################
               Main - Share
    ###################################### -->

    <!-- XHED: Share app link page title -->
    <string name="main_share_title">"Corona-Warn-App teilen"</string>
    <!-- XHED: Share app link page subtitle -->
    <string name="main_share_headline">"Gemeinsam Corona bekämpfen"</string>
    <!-- YTXT: Share app link page body -->
    <string name="main_share_body">"Je mehr Menschen mitmachen, desto besser durchbrechen wir Infektionsketten. Laden Sie Familie, Freunde und Bekannte ein!"</string>
    <!-- XBUT: Share app link page button -->
    <string name="main_share_button">"Download-Link versenden"</string>
    <!-- YMSG: Message when sharing is executed -->
    <string name="main_share_message">"Gemeinsam Corona bekämpfen"<xliff:g id="line_break">"\n"</xliff:g>"Ich bin dabei. Du auch?"<xliff:g id="line_break">"\n"</xliff:g><xliff:g id="link_play_store">"https://www.corona-warn-app.de"</xliff:g>"\n"<xliff:g id="line_break">"\n"</xliff:g></string>
    <!-- XACT: main (share) - illustraction description, explanation image -->
    <string name="main_share_illustration_description">"Ein Mann teilt die Corona-Warn-App mit vier anderen Personen."</string>

    <!-- ####################################
                Main - Overview
    ###################################### -->

    <!-- XHED: App overview page title -->
    <string name="main_overview_title">"Überblick"</string>
    <!-- XACT: main overview page title -->
    <string name="main_overview_accessibility_title">"Überblick"</string>
    <!-- XHED: App overview subtitle for tracing explanation-->
    <string name="main_overview_subtitle_tracing">"Risiko-Ermittlung"</string>
    <!-- YTXT: App overview body text about tracing -->
    <string name="main_overview_body_tracing">"Die Risiko-Ermittlung ist eine der drei zentralen Funktionen der App. Ist sie aktiv, werden Begegnungen aufgezeichnet. Sie brauchen sich um nichts mehr zu kümmern."</string>
    <!-- XHED: App overview subtitle for risk explanation -->
    <string name="main_overview_subtitle_risk">"Infektionsrisiko"</string>
    <!-- YTXT: App overview body text about risk levels -->
    <string name="main_overview_body_risk">"Sind Sie innerhalb der letzten 14 Tage einer Corona-positiv getesteten Person begegnet, berechnet die App Ihr persönliches Infektionsrisiko. Als Grundlage dafür misst sie, über welche Dauer und mit welchem Abstand eine Begegnung stattfand."</string>
    <!-- XHED: App overview subtitle for risk level list -->
    <string name="main_overview_subtitle_risk_levels">"Folgende Risikostatus können angezeigt werden:"</string>
    <!-- XTXT: App overview increased risk level -->
    <string name="main_overview_subtitle_increased_risk">"Erhöhtes Risiko"</string>
    <!-- XTXT: App overview low risk level -->
    <string name="main_overview_subtitle_low_risk">"Niedriges Risiko"</string>
    <!-- XTXT: App overview unknown risk level -->
    <string name="main_overview_subtitle_unknown_risk">"Unbekanntes Risiko"</string>
    <!-- XHED: App overview subtitle for test procedure explanation -->
    <string name="main_overview_headline_test">"Benachrichtigung anderer"</string>
    <!-- YTXT: App overview body text about rest procedure -->
    <string name="main_overview_body_test">"Eine weitere zentrale Funktion. Hier können Sie Ihren Test registrieren und seinen Status abfragen. Bei einem positiven Test können Sie andere warnen und damit Infektionsketten unterbrechen."</string>
    <!-- XHED: App overview headline for glossary -->
    <string name="main_overview_headline_glossary">"Wichtige Begriffe:"</string>
    <!-- XHED: App overview subtitle for glossary key storage -->
    <string name="main_overview_subtitle_glossary_tracing">"Begegnungs-Aufzeichnung"</string>
    <!-- YTXT: App overview body for glossary key storage -->
    <string name="main_overview_body_glossary_tracing">"Liste der empfangenen und vorübergehend im Betriebssystemspeicher abgelegten kurzlebigen Zufallscodes. Diese Liste wird bei der Risiko-Überprüfung gelesen. Alle Zufallscodes werden nach 14 Tagen automatisch gelöscht."</string>
    <!-- XHED: App overview subtitle for glossary risk calculation  -->
    <string name="main_overview_subtitle_glossary_calculation">"Risiko-Überprüfung"</string>
    <!-- YTXT: App overview body for glossary risk calculation -->
    <string name="main_overview_body_glossary_calculation">"Abfrage der Begegnungs-Aufzeichnung und Abgleich mit den gemeldeten Infektionen anderer Nutzerinnen und Nutzer. Die Risiko-Überprüfung erfolgt automatisch ungefähr alle zwei Stunden."</string>
    <!-- XHED: App overview subtitle for glossary contact  -->
    <string name="main_overview_subtitle_glossary_contact">"Risiko-Begegnungen"</string>
    <!-- YTXT: App overview body for glossary contact -->
    <string name="main_overview_body_glossary_contact">"Jene Begegnungen mit einer Corona-positiv getesteten Person, die über einen längeren Zeitraum und in geringer Distanz stattfanden."</string>
    <!-- XHED: App overview subtitle for glossary notifications -->
    <string name="main_overview_subtitle_glossary_notification">"Risiko-Benachrichtigung"</string>
    <!-- YTXT: App overview body for glossary notifications -->
    <string name="main_overview_body_glossary_notification">"Die Anzeige von Risiko-Begegnungen in der Corona-Warn-App."</string>
    <!-- XHED: App overview subtitle for glossary keys -->
    <string name="main_overview_subtitle_glossary_keys">"Zufallscode"</string>
    <!-- YTXT: App overview body for glossary keys -->
    <string name="main_overview_body_glossary_keys">"Die Zufallscodes sind zufällig erzeugte Zahlen- und Buchstabenkombinationen. Sie werden zwischen benachbarten Smartphones ausgetauscht. Zufallscodes lassen sich nicht einer bestimmten Person zuordnen und werden nach 14 Tagen automatisch gelöscht. Eine Corona-positiv getestete Person kann ihre Zufallscodes der letzten bis zu 14 Tage freiwillig mit anderen CWA-Nutzern teilen."</string>
    <!-- XACT: main (overview) - illustraction description, explanation image -->
    <string name="main_overview_illustration_description">"Ein Smartphone zeigt unterschiedliche Inhalte, die von eins bis drei nummeriert sind."</string>
    <!-- XACT: App main page title -->
    <string name="main_title">"Hauptseite der Corona-Warn-App"</string>

    <!-- ####################################
               Risk Details
    ###################################### -->

    <!-- XHED: risk details - page title, in toolbar -->
    <string name="risk_details_title">"Ihr Risikostatus"</string>
    <!-- XHED: risk details - headline, how a user should act -->
    <string name="risk_details_headline_behavior">"Verhalten"</string>
    <!-- XHED: risk details - multiline headline, bold, how to act correct -->
    <string name="risk_details_subtitle_behavior">"So verhalten Sie sich richtig"</string>
    <!-- XMSG: risk details - go/stay home, something like a bullet point -->
    <string name="risk_details_behavior_body_stay_home">"Begeben Sie sich, wenn möglich, nach Hause bzw. bleiben Sie zu Hause."</string>
    <!-- XMSG: risk details - get in touch with the corresponding people, something like a bullet point -->
    <string name="risk_details_behavior_body_contact_doctor">"Für Fragen zu auftretenden Symptomen, Testmöglichkeiten und weiteren Isolationsmaßnahmen, wenden Sie sich bitte an eine der folgenden Stellen:"</string>
    <!-- XMSG: risk details - wash your hands, something like a bullet point -->
    <string name="risk_details_behavior_body_wash_hands">"Waschen Sie Ihre Hände regelmäßig."</string>
    <!-- XMSG: risk details - wear a face mask, something like a bullet point -->
    <string name="risk_details_behavior_body_wear_mask">"Tragen Sie einen Mundschutz bei Begegnungen mit anderen Personen."</string>
    <!-- XMSG: risk details - stay 1,5 away, something like a bullet point -->
    <string name="risk_details_behavior_body_stay_away">"Halten Sie mindestens 1,5 Meter Abstand zu anderen Personen."</string>
    <!-- XMSG: risk details - cough/sneeze, something like a bullet point -->
    <string name="risk_details_behavior_body_cough_sneeze">"Niesen oder husten Sie in die Armbeuge oder in ein Taschentuch."</string>
    <!-- XMSG: risk details - contact your doctor, bullet point -->
    <string name="risk_details_behavior_increased_body_1">"Ihre Hausarztpraxis"</string>
    <!-- XMSG: risk details - panel doctor on-call service, bullet point -->
    <string name="risk_details_behavior_increased_body_2">"Den kassenärztlichen Bereitschaftsdienst unter der Telefonnummer: 116117"</string>
    <!-- XMSG: risk details - public health department, bullet point -->
    <string name="risk_details_behavior_increased_body_3">"Ihr Gesundheitsamt"</string>
    <!-- XHED: risk details - infection risk headline, below behaviors -->
    <string name="risk_details_headline_infection_risk">"Infektionsrisiko"</string>
    <!-- XHED: risk details - infection period logged headling, below behaviors -->
    <string name="risk_details_headline_period_logged">"Ermittlungszeitraum"</string>
    <!-- XHED: risk details - infection period logged headling, below behaviors -->
    <string name="risk_details_subtitle_period_logged">"Dieser Zeitraum wird berücksichtigt"</string>
    <!-- XHED: risk details - infection period logged information body, below behaviors -->
    <string name="risk_details_information_body_period_logged">"Die Berechnung des Infektionsrisikos kann nur für die Zeiträume erfolgen, an denen die Risiko-Ermittlung aktiv war. Die Risiko-Ermittlung sollte daher dauerhaft aktiv sein"</string>
    <!-- XHED: risk details - infection period logged information body, below behaviors -->
    <string name="risk_details_information_body_period_logged_assessment">"Für Ihre Risiko-Ermittlung wird nur der Zeitraum der letzten 14 Tage betrachtet. In diesem Zeitraum war Ihre Risiko-Ermittlung für eine Gesamtdauer von %1$s Tagen aktiv. Ältere Tage werden automatisch gelöscht, da sie aus Sicht des Infektionsschutzes nicht mehr relevant sind."</string>
    <!-- XHED: risk details - how your risk level was calculated, below behaviors -->
    <string name="risk_details_subtitle_infection_risk_past">"So wurde Ihr Risiko ermittelt"</string>
    <!-- XHED: risk details - how your risk level will be calculated, below behaviors -->
    <string name="risk_details_subtitle_infection_risk">"So wird Ihr Risiko ermittelt"</string>
    <!-- XMSG: risk details - risk couldn't be calculated tracing wasn't enabled long enough, below behaviors -->
    <string name="risk_details_information_body_unknown_risk">"Da Sie die Risiko-Ermittlung noch nicht lange genug aktiviert haben, konnten wir für Sie kein Infektionsrisiko berechnen."</string>
    <!-- XMSG: risk details - risk calculation wasn't possible for 24h, below behaviors -->
    <string name="risk_details_information_body_outdated_risk">"Ihre Risiko-Ermittlung konnte seit mehr als 24 Stunden nicht aktualisiert werden."</string>
    <!-- YTXT: risk details - low risk explanation text -->
    <string name="risk_details_information_body_low_risk">"Sie haben ein niedriges Infektionsrisiko, da keine Begegnung mit nachweislich Corona-positiv getesteten Personen aufgezeichnet wurde oder sich Ihre Begegnung auf kurze Zeit und einen größeren Abstand beschränkt hat."</string>
    <!-- YTXT: risk details - increased risk explanation text with variable for day(s) since last contact -->
    <plurals name="risk_details_information_body_increased_risk">
        <item quantity="one">"Sie haben ein erhöhtes Infektionsrisiko, da Sie zuletzt vor %1$s Tag mindestens einer Corona-positiv getesteten Person über einen längeren Zeitraum und mit einem geringen Abstand begegnet sind."</item>
        <item quantity="other">"Sie haben ein erhöhtes Infektionsrisiko, da Sie zuletzt vor %1$s Tagen mindestens einer Corona-positiv getesteten Person über einen längeren Zeitraum und mit einem geringen Abstand begegnet sind."</item>
    </plurals>
    <!-- YTXT: risk details - risk calculation explanation -->
    <string name="risk_details_information_body_notice">"Das Infektionsrisiko wird anhand der Daten der Risiko-Ermittlung unter Berücksichtigung von Abstand und Dauer lokal auf Ihrem Smartphone berechnet. Ihr Infektionsrisiko ist für niemanden einsehbar und wird nicht weitergegeben."</string>
    <!-- NOTR -->
    <string name="risk_details_button_update">@string/risk_card_button_update</string>
    <!-- NOTR -->
    <string name="risk_details_button_enable_tracing">@string/risk_card_button_enable_tracing</string>
    <!-- XACT: risk details page title -->
    <string name="risk_details_accessibility_title">"Ihr Risikostatus"</string>

    <!-- XHED: one time risk explanation dialog title  -->
    <string name="risk_details_explanation_dialog_title">Information zur Funktionsweise der Risiko-Ermittlung</string>
    <!-- YTXT: one time risk explanation dialog - pointing to the faq page for more information-->
    <string name="risk_details_explanation_dialog_faq_body">Weitere Informationen finden Sie in den FAQ.</string>

    <!-- ####################################
              Onboarding
    ###################################### -->

    <!-- XBUT: onboarding - forward and deny -->
    <string name="onboarding_button_disable">"Nicht aktivieren"</string>
    <!-- XBUT: onboarding - forward and allow -->
    <string name="onboarding_button_enable">"Aktivieren"</string>
    <!-- XBUT: onboarding - back and cancel -->
    <string name="onboarding_button_cancel">"Abbrechen"</string>
    <!-- XBUT: onboarding - next -->
    <string name="onboarding_button_next">"Weiter"</string>
    <!-- XBUT: onboarding - start -->
    <string name="onboarding_button_start">"Los geht’s"</string>
    <!-- XTXT: onboarding - back description for screen reader -->
    <string name="onboarding_button_back_description">"Zurück"</string>
    <!-- XACT: Onboarding (together) page title -->
    <string name="onboarding_onboarding_accessibility_title">"Einführung Seite 1 von 5: Gemeinsam Corona bekämpfen"</string>
    <!-- XHED: onboarding(together) - fight corona -->
    <string name="onboarding_headline">"Gemeinsam Corona bekämpfen"</string>
    <!-- XHED: onboarding(together) - two/three line headline under an illustration -->
    <string name="onboarding_subtitle">"Mehr Schutz für Sie und uns alle. Mit der Corona-Warn-App durchbrechen wir Infektionsketten schneller."</string>
    <!-- YTXT: onboarding(together) - inform about the app -->
    <string name="onboarding_body">"Machen Sie Ihr Smartphone zum Corona-Warn-System. Überblicken Sie Ihren Risikostatus und erfahren Sie, ob in den letzten 14 Tagen Corona-positiv getestete Personen in ihrer Nähe waren."</string>
    <!-- YTXT: onboarding(together) - explain application -->
    <string name="onboarding_body_emphasized">"Die App merkt sich Begegnungen zwischen Menschen, indem ihre Smartphones verschlüsselte Zufallscodes austauschen. Und zwar ohne dabei auf persönliche Daten zuzugreifen."</string>
    <!-- XACT: onboarding(together) - illustraction description, header image -->
    <string name="onboarding_illustration_description">"Eine vielfältige Gruppe in einer Stadt benutzt Smartphones."</string>
    <!-- XACT: Onboarding (privacy) page title -->
    <string name="onboarding_privacy_accessibility_title">"Einführung Seite 2 von 5. Datenschutz. Es folgt ein Langtext. Eine statische Weitertaste steht am unteren Rand des Bildschirms zur Verfügung."</string>
    <!-- XHED: onboarding(privacy) - title -->
    <string name="onboarding_privacy_headline">"Datenschutz"</string>

    <!-- XACT: onboarding(privacy) - illustraction description, header image -->
    <string name="onboarding_privacy_illustration_description">"Eine Frau mit einem Handy benutzt die Corona-Warn-App, ein Vorhängeschloss auf einem Schild steht als Symbol für verschlüsselte Daten."</string>
    <!-- XACT: Onboarding (tracing) page title -->
    <string name="onboarding_tracing_accessibility_title">"Einführung Seite 3 von 5: Wie Sie die Risiko Ermittlung ermöglichen"</string>
    <!-- XHED: onboarding(tracing) - how to enable tracing -->
    <string name="onboarding_tracing_headline">"Wie Sie die Risiko-Ermittlung ermöglichen"</string>
    <!-- XHED: onboarding(tracing) - two/three line headline under an illustration -->
    <string name="onboarding_tracing_subtitle">"Um zu erkennen, ob für Sie ein Infektionsrisiko vorliegt, müssen Sie die Risiko-Ermittlung aktivieren."</string>
    <!-- YTXT: onboarding(tracing) - explain tracing -->
    <string name="onboarding_tracing_body">"Die Risiko-Ermittlung funktioniert, indem Ihr Handy per Bluetooth verschlüsselte Zufallscodes anderer Nutzerinnen und Nutzer empfängt und Ihren eigenen Zufallscode an deren Smartphones weitergibt. Die Funktion lässt sich jederzeit wieder deaktivieren."</string>
    <!-- YTXT: onboarding(tracing) - explain tracing -->
    <string name="onboarding_tracing_body_emphasized">"Die verschlüsselten Zufallscodes geben nur Auskunft über das Datum, die Dauer und die anhand der Signalstärke berechnete Entfernung zu Ihren Mitmenschen. Persönliche Daten wie Name, Adresse oder Aufenthaltsort werden zu keiner Zeit erfasst. Konkrete Rückschlüsse auf Personen sind nicht möglich."</string>
    <!-- XHED: onboarding(tracing) - headline for consent information -->
    <string name="onboarding_tracing_headline_consent">"Einwilligungserklärung"</string>
    <!-- YTXT: onboarding(tracing) - body for consent information -->
    <string name="onboarding_tracing_body_consent">"Um zu erfahren, ob Sie Kontakt mit einer infizierten Person hatten und für Sie ein Infektionsrisiko besteht, müssen Sie die Funktion Risiko-Ermittlung in der App aktivieren. Der Aktivierung der Risiko-Ermittlung und der damit im Zusammenhang stehenden Datenverarbeitung stimmen Sie mit Antippen des Buttons: Risiko-Ermittlung aktivieren zu."<xliff:g id="line_break">"\n"</xliff:g><xliff:g id="line_break">"\n"</xliff:g>"Um die Risiko-Ermittlung nutzen zu können müssen Sie zudem auf Ihrem Smartphone die von Google bereitgestellte Kontaktaufzeichnungs-Funktion „Benachrichtigungen zu möglicher Begegnung mit COVID-19-Infizierten“ aktivieren und für die Corona-Warn-App freigeben."<xliff:g id="line_break">"\n"</xliff:g><xliff:g id="line_break">"\n"</xliff:g>"Ihr Smartphone erzeugt und versendet bei aktivierter Kontaktaufzeichnung kontinuierlich Zufalls-IDs per Bluetooth, die von anderen Apple- und Android-Smartphones mit ebenfalls aktivierter Kontaktaufzeichnung in Ihrer Umgebung empfangen werden können. Umgekehrt empfängt Ihr Smartphone die Zufalls-IDs der anderen Smartphones. Die eigenen und die von anderen Smartphones empfangenen Zufalls-IDs werden im Kontaktprotokoll der Kontaktaufzeichnungs-Funktion aufgezeichnet und dort für 14 Tage gespeichert."<xliff:g id="line_break">"\n"</xliff:g><xliff:g id="line_break">"\n"</xliff:g>"Zur Ermittlung Ihres Infektionsrisikos lädt die App mehrmals täglich oder auf Abfrage eine Liste mit den Zufalls-IDs aller Nutzer, die Ihre Infektion mit dem Corona-Virus in der App geteilt haben. Diese Liste wird dann mit den im Kontaktprotokoll der Kontaktaufzeichnungs-Funktion gespeicherten Zufalls-IDs verglichen. Wenn die App dabei feststellt, dass Sie möglicherweise Kontakt zu einem infizierten Nutzer gehabt haben, werden Sie von der App informiert, dass Sie mit einer infizierten Person in Kontakt waren und insoweit ein Infektionsrisiko besteht. In diesem Fall erhält die App außerdem Zugriff auf weitere im Kontaktprotokoll der Kontaktaufzeichnungs-Funktion Ihres Smartphones gespeicherte Daten (Datum und Dauer sowie Bluetooth-Signalstärke des Kontakts)."<xliff:g id="line_break">"\n"</xliff:g><xliff:g id="line_break">"\n"</xliff:g>"Aus der Bluetooth-Signalstärke wird der räumliche Abstand abgeleitet (je stärker das Signal, desto geringer der Abstand). Diese Angaben werden von der App ausgewertet, um Ihr Gesundheitsrisiko durch eine Infektion mit dem Corona-Virus abzuschätzen und Ihnen Empfehlungen für die nächsten Schritte zu geben. Diese Auswertung wird ausschließlich lokal auf Ihrem Smartphone durchgeführt. Außer Ihnen erfährt niemand (auch nicht das RKI), ob Sie mit einer infizierten Person Kontakt hatten und welches Risiko für Sie ermittelt wird."<xliff:g id="line_break">"\n"</xliff:g><xliff:g id="line_break">"\n"</xliff:g>"Zum Widerruf Ihrer Einwilligung in die Risiko-Ermittlung können Sie die Funktion über den Schieberegler innerhalb der App deaktivieren oder die App löschen. Wenn Sie die Risiko-Ermittlung wieder nutzen möchten, können Sie den Schieberegler erneut aktivieren oder die App erneut installieren. Wenn Sie die Risiko-Ermittlung deaktivieren, prüft die App nicht mehr, ob Sie Kontakt zu einem infizierten Nutzer gehabt haben. Um auch die Aussendung und den Empfang der Zufalls-IDs anzuhalten, müssen Sie das Kontaktprotokoll der Kontaktaufzeichnungs-Funktion in den Einstellungen Ihres Smartphones deaktivieren. Bitte beachten Sie, dass die im Kontaktprotokoll aufgezeichneten fremden und eigenen Zufalls-Kennungen nicht in der App gelöscht werden. Die im Kontaktprotokoll gespeicherten Daten können Sie nur in den Einstellungen Ihres Smartphones dauerhaft löschen."<xliff:g id="line_break">"\n"</xliff:g><xliff:g id="line_break">"\n"</xliff:g>"Die Datenschutzhinweise der App (einschließlich Informationen zur Datenver1arbeitung für die Risiko-Ermittlung) finden Sie unter dem Menüpunkt „Datenschutzinformation“."</string>
    <!-- XBUT: onboarding(tracing) - button enable tracing -->
    <string name="onboarding_tracing_button_next">"Risiko-Ermittlung aktivieren"</string>
    <!-- XTXT: onboarding(tracing) - dialog about tracing permission declined -->
    <string name="onboarding_tracing_dialog_headline">"Berechtigung"</string>
    <!-- YMSI: onboarding(tracing) - dialog about tracing -->
    <string name="onboarding_tracing_dialog_body">"Corona-Warn-App kann dadurch keine Benachrichtigungen zum COVID-19-Risikostatus versenden und empfangen. Sie können die Funktion jederzeit ausschalten."</string>
    <!-- XBUT: onboarding(tracing) - positive button (right) -->
    <string name="onboarding_tracing_dialog_button_positive">"Nicht aktivieren"</string>
    <!-- XBUT: onboarding(tracing) - negative button (right) -->
    <string name="onboarding_tracing_dialog_button_negative">"Zurück"</string>
    <!-- XACT: onboarding(tracing) - illustraction description, header image -->
    <string name="onboarding_tracing_illustration_description">"Drei Personen haben die Risiko-Ermittlung auf ihren Smartphones aktiviert, ihre Begegnung wird daher aufgezeichnet."</string>
    <!-- XACT: Onboarding (test) page title -->
    <string name="onboarding_test_accessibility_title">"Einführung Seite 4 von 5: Falls Sie positiv getestet wurden"</string>
    <!-- XHED: onboarding(test) - about positive tests -->
    <string name="onboarding_test_headline">"Falls Sie Corona-positiv getestet werden …"</string>
    <!-- XHED: onboarding(test) - two/three line headline under an illustration -->
    <string name="onboarding_test_subtitle">"… teilen Sie es bitte über die Corona-Warn-App mit. Freiwillig und sicher. Für die Gesundheit aller."</string>
    <!-- YTXT: onboarding(test) - explain test -->
    <string name="onboarding_test_body">"Ihre Mitteilung wird zuverlässig verschlüsselt über einen sicheren Server weiterverarbeitet. Die Personen, deren verschlüsselte Zufallscodes Sie gesammelt haben, erhalten nun eine Warnung und Informationen darüber, wie sie weiter vorgehen sollen."</string>
    <!-- XACT: onboarding(test) - illustraction description, header image -->
    <string name="onboarding_test_illustration_description">"Ein positiver Testbefund wird verschlüsselt ins System übermittelt, das nun andere Nutzerinnen und Nutzer warnt."</string>
    <!-- XACT: Onboarding (datashare) page title -->
    <string name="onboarding_notifications_accessibility_title">"Einführung Seite 5 von 5: Warnungen erhalten und Risiken erkennen"</string>
    <!-- XHED: onboarding(datashare) - about positive tests -->
    <string name="onboarding_notifications_headline">"Warnungen erhalten, Risiken kennen"</string>
    <!-- XHED: onboarding(datashare) - two/three line headline under an illustration -->
    <string name="onboarding_notifications_subtitle">"Die App kann Sie automatisch über Ihren Risikostatus informieren und bei Neuinfektionen von Menschen, denen Sie begegnet sind, warnen. Erlauben Sie der App jetzt, Sie zu benachrichtigen."</string>
    <!-- YTXT: onboarding(datashare) - explain test -->
    <string name="onboarding_notifications_body">"Auf diese Weise können Sie sich zum Schutz Ihrer Mitmenschen in Isolation begeben und sich nach entsprechender Abklärung testen lassen."</string>
    <!-- XACT: onboarding(notifications) - illustraction description, header image -->
    <string name="onboarding_notifications_illustration_description">"Eine Frau erhält eine Mitteilung von ihrer Corona-Warn-App."</string>

    <!-- ####################################
                  Settings
    ###################################### -->

    <!-- XHED: settings - settings overview page title -->
    <string name="settings_title">"Einstellungen"</string>
    <!-- XTXT: settings - on, like a label next to a setting -->
    <string name="settings_on">"An"</string>
    <!-- XTXT: settings - off, like a label next to a setting -->
    <string name="settings_off">"Aus"</string>
    <!-- XHED: settings(tracing) - page title -->
    <string name="settings_tracing_title">"Risiko-Ermittlung"</string>
    <!-- XHED: settings(tracing) - headline bellow illustration -->
    <string name="settings_tracing_headline">"So funktioniert die Begegnungs-Aufzeichnung"</string>
    <!-- XTXT: settings(tracing) - explain text in settings overview under headline -->
    <string name="settings_tracing_body_description">"Erlauben Sie Erfassung und Weitergabe von COVID-19-Zufallscodes."</string>
    <!-- XTXT: settings(tracing) - shows status under header in home, active -->
    <string name="settings_tracing_body_active">"Risiko-Ermittlung aktiv"</string>
    <!-- XTXT: settings(tracing) - shows status under header in home, inactive -->
    <string name="settings_tracing_body_inactive">"Risiko-Ermittlung gestoppt"</string>
    <!-- YTXT: settings(tracing) - explains tracings -->
    <string name="settings_tracing_body_text">"Um zu erkennen, ob für Sie ein Infektionsrisiko vorliegt, müssen Sie die Risiko-Ermittlung aktivieren. Die Risiko-Ermittlung funktioniert, indem Ihr Handy per Bluetooth verschlüsselte Zufallscodes anderer Nutzerinnen und Nutzer empfängt und Ihren eigenen Zufallscode an deren Smartphones weitergibt. Die Funktion lässt sich jederzeit wieder deaktivieren."<xliff:g id="line_break">"\n"</xliff:g><xliff:g id="line_break">"\n"</xliff:g>"Die verschlüsselten Zufallscodes geben nur Auskunft über das Datum, die Dauer und die anhand der Signalstärke berechnete Entfernung zu Ihren Mitmenschen. Persönliche Daten wie Name, Adresse oder Aufenthaltsort werden zu keiner Zeit erfasst. Konkrete Rückschlüsse auf Personen sind nicht möglich."</string>
    <!-- XTXT: settings(tracing) - status next to switch under title -->
    <string name="settings_tracing_status_active">"Aktiv"</string>
    <!-- XTXT: settings(tracing) - status next to switch under title -->
    <string name="settings_tracing_status_inactive">"Gestoppt"</string>
    <!-- XTXT: settings(tracing) - status next to switch under title -->
    <string name="settings_tracing_status_restricted">"Eingeschränkt"</string>
    <!-- XTXT: settings(tracing) - shows status under header in home, no internet -->
    <string name="settings_tracing_body_connection_inactive">"Keine Internetverbindung"</string>
    <!-- XTXT: settings(tracing) - shows status under header in home, no bluetooth -->
    <string name="settings_tracing_body_bluetooth_inactive">"Bluetooth deaktiviert"</string>
    <!--XHED : settings(tracing) - headline on card about the current status and what to do -->
    <string name="settings_tracing_status_bluetooth_headline">"Bluetooth aktivieren"</string>
    <!-- XTXT: settings(tracing) - explains user what to do on card if bluetooth is disabled -->
    <string name="settings_tracing_status_bluetooth_body">"Die Risiko-Ermittlung benötigt aktiviertes Bluetooth, um Begegnungen aufzuzeichnen. Bitte aktivieren Sie Bluetooth in Ihren Geräte-Einstellungen."</string>
    <!-- XBUT: settings(tracing) - go to operating system settings button on card -->
    <string name="settings_tracing_status_bluetooth_button">"Geräte-Einstellungen öffnen"</string>
    <!--XHED : settings(tracing) - headline on card about the current status and what to do -->
    <string name="settings_tracing_status_connection_headline">"Internetverbindung herstellen"</string>
    <!-- XTXT: settings(tracing) - explains user what to do on card if connection is disabled -->
    <string name="settings_tracing_status_connection_body">"Die Risiko-Ermittlung benötigt eine Internetverbindung, um Risiko-Begegnungen berechnen zu können. Bitte aktivieren Sie WLAN oder mobile Daten in Ihren Geräte-Einstellungen."</string>
    <!-- XBUT: settings(tracing) - go to operating system settings button on card -->
    <string name="settings_tracing_status_connection_button">"Geräte-Einstellungen öffnen"</string>
    <!-- XTXT: settings(tracing) - explains the circle progress indicator to the right with the current value -->
    <plurals name="settings_tracing_status_body_active">
        <item quantity="one">"Die Risiko-Ermittlung ist seit insgesamt einem Tag aktiv. Eine verlässliche Risiko-Überprüfung kann nur mit einer dauerhaft aktivierten Risiko-Ermittlung erfolgen."</item>
        <item quantity="other">"Die Risiko-Ermittlung ist seit insgesamt %1$s Tagen aktiv. Eine verlässliche Risiko-Überprüfung kann nur mit einer dauerhaft aktivierten Risiko-Ermittlung erfolgen."</item>
    </plurals>
    <!-- XACT: settings(tracing) - describes illustration -->
    <string name="settings_tracing_illustration_description_active">"Drei Personen haben die Risiko-Ermittlung auf ihren Smartphones aktiviert, ihre Begegnung wird daher aufgezeichnet."</string>
    <!-- XACT: settings(tracing) - describes illustration -->
    <string name="settings_tracing_illustration_description_inactive">"Eine Person hat die Risiko-Ermittlung auf ihrem Smartphone ausgeschaltet, eine Begegnung mit zwei weiteren Personen wird daher nicht aufgezeichnet."</string>
    <!-- XACT: settings(tracing) - describes illustration -->
    <string name="settings_tracing_bluetooth_illustration_description_inactive">"Eine Person hat Bluetooth auf ihrem Smartphone ausgeschaltet, eine Begegnung mit zwei weiteren Personen wird daher nicht aufgezeichnet."</string>
    <!-- XACT: settings(tracing) - describes illustration -->
    <string name="settings_tracing_connection_illustration_description_inactive">"Eine Person hat die Internetverbindung auf ihrem Smartphone ausgeschaltet, eine Begegnung mit zwei weiteren Personen wird daher nicht aufgezeichnet."</string>

    <!-- XHED: settings(notification) - notification page title -->
    <string name="settings_notifications_title">"Mitteilungen"</string>
    <!-- XHED: settings(notification) - multiline headline below illustration, active -->
    <string name="settings_notifications_headline_active">"Möchten Sie Mitteilungen zu Ihrem COVID-19-Risikostatus aktivieren?"</string>
    <!-- XHED: settings(notification) - multiline headline below illustration, inactive -->
    <string name="settings_notifications_headline_inactive">"Mitteilungen sind deaktiviert"</string>
    <!-- XTXT: settings(notification) - text in row on settings overview -->
    <string name="settings_notifications_body_description">"Erlauben Sie automatische Benachrichtigungen zu COVID-19-Risikostatus."</string>
    <!-- YTXT: settings(notification) - description text when it notifications are enabled -->
    <string name="settings_notifications_body_active">"Legen Sie fest, zu welchen Themen Sie informiert bleiben möchten."</string>
    <!-- XTXT: settings(notification) - explains what the user has to do to activate settings -->
    <string name="settings_notifications_body_inactive">"Um Mitteilungen zu aktivieren, müssen Sie Mitteilungen für die Corona-Warn-App in Ihren Telefoneinstellungen zulassen."</string>
    <!-- XHED: settings(notification) - card headline -->
    <string name="settings_notifications_headline_card">"Mitteilungen aktivieren"</string>
    <!-- XHED: settings - notification headline on settings overview -->
    <string name="settings_notifications_subtitle_notification">"Mitteilungen"</string>
    <!-- XTXT: settings(notification) - next to a switch -->
    <string name="settings_notifications_subtitle_update_risk">"Ändern Ihres Infektionsrisikos"</string>
    <!-- XTXT: settings(notification) - next to a switch -->
    <string name="settings_notifications_subtitle_update_test">"Status Ihres COVID-19 Tests"</string>
    <!-- XBUT: settings(notification) - go to operating settings -->
    <string name="settings_notifications_button_open_settings">"Geräte-Einstellungen öffnen"</string>
    <!-- XACT: main (overview) - illustraction description, explanation image, displays notificatin status, active -->
    <string name="settings_notifications_illustration_description_active">"Eine Frau erhält eine Mitteilung von ihrer Corona-Warn-App."</string>
    <!-- XACT: main (overview) - illustraction description, explanation image, displays notificatin status, inactive -->
    <string name="settings_notifications_illustration_description_inactive">"Eine Frau hat die Mitteilungen ihrer Corona-Warn-App ausgeschaltet."</string>
    <!-- XBUT: settings - go to reset application -->
    <string name="settings_reset_title">"Anwendung zurücksetzen"</string>
    <!-- XTXT: settings(reset) - explains the user what do expect when he navigates to reset -->
    <string name="settings_reset_body_description">"Löschen Sie alle Ihre Daten in der App."</string>
    <!-- XHED: settings(reset) - multiline headline below illustration -->
    <string name="settings_reset_headline">"Sind Sie sicher, dass Sie die Anwendung zurücksetzen wollen?"</string>
    <!-- XTXT: settings(reset) - explains the consequences -->
    <string name="settings_reset_body">"Sie werden nicht mehr über Ihre Risiko-Begegnungen informiert und können andere Nutzerinnen und Nutzer nicht mehr warnen."</string>
    <!-- XHED: settings(reset) - on card, explains user to go to the operating system settings -->
    <string name="settings_reset_headline_keys">"Begegnungs-"<xliff:g id="line_break">"\n"</xliff:g>"Aufzeichnungen löschen"</string>
    <!-- XTXT: settings(reset) - on card -->
    <string name="settings_reset_body_keys">"Die Begegnungs-Aufzeichnung muss separat in den Geräte-Einstellungen gelöscht werden."</string>
    <!-- XBUT: settings(reset) - triggers reset -->
    <string name="settings_reset_button_positive">"Anwendung zurücksetzen"</string>
    <!-- XBUT: settings(reset) - cancel reset and navigates the suer back to the settings -->
    <string name="settings_reset_button_negative">"Abbrechen"</string>
    <!-- XACT: main (overview) - illustraction description, explanation image -->
    <string name="settings_reset_illustration_description">"Eine Hand hält ein Smartphone, auf dem das Zurücksetzen der Anwendung symbolisiert wird."</string>
    <!-- XHED: settings(reset) - dialog headline -->
    <string name="settings_reset_dialog_headline">"Anwendung zurücksetzen"</string>
    <!-- XTXT: settings(reset) - dialog content -->
    <string name="settings_reset_dialog_body">"Sie werden nicht mehr über Ihre Risiko-Begegnungen informiert und können andere Nutzerinnen und Nutzer nicht mehr warnen. Dieser Vorgang kann nicht rückgängig gemacht werden."</string>
    <!-- XBUT: settings(reset) - dialog cancel -->
    <string name="settings_reset_dialog_button_cancel">"Abbrechen"</string>
    <!-- XBUT: settings(reset) - dialog confirm -->
    <string name="settings_reset_dialog_button_confirm">"Zurücksetzen"</string>
    <!-- XHED: settings(background priority) - notification page title -->
    <string name="settings_background_priority_title">"Priorisierte Hintergrundaktivität"</string>
    <!-- XTXT: settings(background priority) - text in row on settings overview -->
    <string name="settings_background_priority_body_description">"Erlauben Sie die automatische Aktualisierung Ihres Risikostatus."</string>
    <!-- XHED: settings(background priority) - multiline headline below illustration -->
    <string name="settings_background_priority_headline">"Corona-Warn-App im Hintergrund ausführen"</string>
    <!-- YTXT: settings(background priority) - description text -->
    <string name="settings_background_priority_body">"Wenn Sie die Priorisierte Hintergrundaktivität anschalten, wird die Corona-Warn-App dauerhaft im Hintergrund ausgeführt. So kann die App jederzeit Ihren Risikostatus ermitteln."</string>
    <!-- XACT: settings(background priority) - illustraction description -->
    <string name="settings_background_priority_illustration_description">@string/lorem_ipsum</string>
    <!-- XTXT: settings(background priority) - explains user what to do on card if background priority is enabled -->
    <string name="settings_background_priority_card_body">@string/lorem_ipsum</string>
    <!-- XBUT: settings(background priority) - go to operating system settings button on card -->
    <string name="settings_background_priority_card_button">@string/lorem_ipsum</string>
    <!-- XHED : settings(background priority) - headline on card about the current status and what to do -->
    <string name="settings_background_priority_card_headline">@string/lorem_ipsum</string>

    <!-- ####################################
               App Information
    ###################################### -->

    <!-- XHED: Page title for menu information page -->
    <string name="information_title">"App-Informationen"</string>
    <!-- XTXT: Version information text -->
    <string name="information_version">"Version: %1s"</string>
    <!-- XHED: Page title for about information page, also menu item / button text -->
    <string name="information_about_title">"Über die App"</string>
    <!-- XHED: Subtitle for about information page -->
    <string name="information_about_headline">"Gemeinsam Corona bekämpfen"</string>
    <!-- YTXT: Body text for about information page -->
    <string name="information_about_body_emphasized">"Das Robert Koch-Institut (RKI) als zentrale Einrichtung des Bundes im Bereich der Öffentlichen Gesundheit und als nationales Public-Health-Institut veröffentlicht die Corona-Warn-App für die gesamte Bundesregierung. Die App ist die digitale Ergänzung zu Abstandhalten, Hygiene und Alltagsmaske."</string>
    <!-- YTXT: Body text for about information page -->
    <string name="information_about_body">"Wer sie nutzt, hilft, Infektionsketten schnell nachzuverfolgen und zu durchbrechen. Die App speichert dezentral – auf Ihrem Smartphone – Begegnungen mit anderen. Sie werden informiert, wenn Sie Begegnungen mit nachweislich infizierten Personen hatten. Ihre Privatsphäre bleibt dabei bestens geschützt."</string>
    <!-- XACT: describes illustration -->
    <string name="information_about_illustration_description">"Eine vielfältige Gruppe in einer Stadt benutzt Smartphones."</string>
    <!-- XHED: Page title for privacy information page, also menu item / button text -->
    <string name="information_privacy_title">"Datenschutz"</string>
    <!-- XACT: describes illustration -->
    <string name="information_privacy_illustration_description">"Eine Frau mit einem Handy benutzt die Corona-Warn-App, ein Vorhängeschloss auf einem Schild steht als Symbol für verschlüsselte Daten."</string>
    <!-- XTXT: Path to the full blown privacy html, to translate it exchange "_de" to "_en" and provide the corresponding html file -->
    <string name="information_privacy_html_path">"privacy_de.html"</string>
    <!-- XHED: Page title for terms of use information page, also menu item / button text -->
    <string name="information_terms_title">"Nutzungsbedingungen"</string>
    <!-- XHED: Page headline for terms of use information page -->
    <string name="information_terms_headline">"Inhalt"</string>
    <!-- XACT: describes illustration -->
    <string name="information_terms_illustration_description">"Eine Hand hält ein Smartphone mit viel Text, daneben ist ein Haken als Symbol für akzeptierte Nutzungsbedingungen."</string>
    <!-- XTXT: Path to the full blown terms html, to translate it exchange "_de" to "_en" and provide the corresponding html file -->
    <string name="information_terms_html_path">"terms_de.html"</string>
    <!-- XHED: Page title for technical contact and hotline information page, also menu item / button text -->
    <string name="information_contact_title">"Technische Hotline"</string>
    <!-- XHED: Subtitle for technical contact and hotline information page -->
    <string name="information_contact_headline">"Wie können wir Ihnen helfen?"</string>
    <!-- YTXT: Body text for technical contact and hotline information page -->
    <string name="information_contact_body">"Für technische Fragen rund um die Corona-Warn-App können Sie sich direkt an unsere technische Hotline wenden."</string>
    <!-- XHED: Subtitle for technical contact and hotline information page -->
    <string name="information_contact_subtitle_phone">"Technische Hotline:"</string>
    <!-- XLNK: Button / hyperlink to phone call for technical contact and hotline information page -->
    <string name="information_contact_button_phone">"+49 800 7540001"</string>
    <!-- XBUT: CAUTION - ONLY UPDATE THE NUMBER IF NEEDED, ONLY NUMBERS AND NO SPECIAL CHARACTERS EXCEPT "+" and "space" ALLOWED IN THIS FIELD; -->
    <string name="information_contact_phone_call_number">"+49 800 7540001"</string>
    <!-- XTXT: Body text for technical contact and hotline information page -->
    <string name="information_contact_body_phone">"Unser Kundenservice ist für Sie da."</string>
    <!-- YTXT: Body text for technical contact and hotline information page -->
<<<<<<< HEAD
    <string name="information_contact_body_open">"Sprachen: Deutsch, Englisch, Türkisch \nErreichbarkeit:"<xliff:g id="line_break">"\n"</xliff:g>"Mo - Sa: 07:00 - 22:00 Uhr"<xliff:g id="line_break">"\n(außer an bundesweiten Feiertagen)"</xliff:g><xliff:g id="line_break">"\nDer Anruf ist kostenfrei."</xliff:g></string>
=======
    <string name="information_contact_body_open">"Sprachen: Deutsch, Englisch, Türkisch\nErreichbarkeit:"<xliff:g id="line_break">"\n"</xliff:g>"Mo - Sa: 07:00 - 22:00 Uhr"<xliff:g id="line_break">"\n(außer an bundesweiten Feiertagen)"</xliff:g><xliff:g id="line_break">"\nDer Anruf ist kostenfrei."</xliff:g></string>
>>>>>>> 581b6a93
    <!-- YTXT: Body text for technical contact and hotline information page -->
    <string name="information_contact_body_other">"Für gesundheitliche Fragen wenden Sie sich bitte an Ihre Hausarztpraxis oder die Hotline des ärztlichen Bereitschaftsdienstes 116 117."</string>
    <!-- XACT: describes illustration -->
    <string name="information_contact_illustration_description">"Ein Mann nutzt ein Headset zum Telefonieren."</string>
    <!-- XLNK: Menu item / hyper link / button text for navigation to FAQ website -->
    <string name="information_help_title">"Häufige Fragen"</string>
    <!-- XACT: accessibility hint -->
    <string name="information_help_title_accessibility">"Häufige Fragen. Sie werden auf eine externe Website weitergeleitet."</string>
    <!-- XHED: Page title for technical information page, also menu item / button text -->
    <string name="information_technical_title">"Rechtliche Hinweise"</string>
    <!-- XACT: describes illustration -->
    <string name="information_technical_illustration_description">"Eine Hand hält ein Smartphone mit viel Text, daneben ist eine Balkenwaage als Symbol für rechtliche Hinweise."</string>
    <!-- XTXT: Path to the full blown legal html, to translate it exchange "_de" to "_en" and provide the corresponding html file -->
    <string name="information_technical_html_path">"technical_de.html"</string>
    <!-- XHED: Page title for legal information page, also menu item / button text -->
    <string name="information_legal_title">"Impressum"</string>
    <!-- XHED: Headline for legal information page, publisher section -->
    <string name="information_legal_headline_publisher">"Herausgeber"</string>
    <!-- YTXT: subtitle for legal information page, publisher section -->
    <string name="information_legal_subtitle_publisher">"(verantwortlich nach § 5 Abs. 1 TMG, § 55 Abs. 1 RStV, DS-GVO, BDSG)"</string>
    <!-- YTXT: body for legal information page, publisher section -->
    <string name="information_legal_body_publisher">"Robert Koch-Institut"<xliff:g id="line_break">"\n"</xliff:g>"Nordufer 20"<xliff:g id="line_break">"\n"</xliff:g>"13353 Berlin"<xliff:g id="line_break">"\n"</xliff:g><xliff:g id="line_break">"\n"</xliff:g>"vertreten durch den Präsidenten"</string>
    <!-- XHED: Headline for legal information page, contact section -->
    <string name="information_legal_headline_contact">"Kontakt"</string>
    <!-- YTXT: subtitle for legal information page, contact section -->
    <string name="information_legal_subtitle_contact">"E-Mail: CoronaWarnApp@rki.de"<xliff:g id="line_break">"\n"</xliff:g>"Telefon: +49 30 18754 5100"</string>
    <!-- XHED: Headline for legal information page, tax section -->
    <string name="information_legal_headline_taxid">"Umsatzsteueridentifikationsnummer"</string>
    <!-- YTXT: subtitle for legal information page, tax section -->
    <string name="information_legal_subtitle_taxid">"DE 165 893 430"</string>
    <!-- XACT: describes illustration -->
    <string name="information_legal_illustration_description">"Eine Hand hält ein Smartphone mit viel Text, daneben ist ein Paragraphenzeichen als Symbol für das Impressum."</string>


    <!-- ####################################
             Submission
    ###################################### -->

    <!-- XHED: Dialog title for generic web request error -->
    <string name="submission_error_dialog_web_generic_error_title">"Fehler"</string>
    <!-- XMSG: Dialog body for generic web request network error with status code -->
    <string name="submission_error_dialog_web_generic_network_error_body">"Es ist ein Verbindungsfehler aufgetreten (%1$d). Bitte versuchen Sie es erneut."</string>
    <!-- XMSG: Dialog body for generic web request error without status code -->
    <string name="submission_error_dialog_web_generic_error_body">"Es ist ein Verbindungsfehler aufgetreten. Bitte versuchen Sie es erneut."</string>
    <!-- XBUT: Positive button for generic web request error -->
    <string name="submission_error_dialog_web_generic_error_button_positive">"Zurück"</string>

    <!-- XHED: Dialog title for already paired test error -->
    <string name="submission_error_dialog_web_test_paired_title">"Fehler"</string>
    <!-- XMSG: Dialog body for already paired test error -->
    <string name="submission_error_dialog_web_test_paired_body">"Der QR-Code / Die TAN ist ungültig oder wurde schon verwendet. Bitte versuchen Sie es erneut oder kontaktieren Sie die technische Hotline über App-Informationen → Technische Hotline."</string>
    <!-- XBUT: Positive button for already paired test error -->
    <string name="submission_error_dialog_web_test_paired_button_positive">"Zurück"</string>

    <!-- XHED: Dialog title for could not create submission tan -->
    <string name="submission_error_dialog_web_paring_invalid_title">"Fehler"</string>
    <!-- XMSG: Dialog body for could not create submission tan -->
    <string name="submission_error_dialog_web_paring_invalid_body">"Es konnte keine Übermittlungs-TAN erstellt werden. Bitte kontaktieren Sie die technische Hotline über App-Informationen → Technische Hotline."</string>
    <!-- XBUT: Positive button for could not create submission tan -->
    <string name="submission_error_dialog_web_paring_invalid_button_positive">"Zurück"</string>

    <!-- XHED: Dialog title for submission tan invalid -->
    <string name="submission_error_dialog_web_tan_invalid_title">"Fehler"</string>
    <!-- XMSG: Dialog body for submission tan invalid -->
    <string name="submission_error_dialog_web_tan_invalid_body">"Es konnte keine Übermittlungs-TAN erstellt werden. Bitte kontaktieren Sie die technische Hotline über App-Informationen → Technische Hotline."</string>
    <!-- XBUT: Positive button for submission tan invalid -->
    <string name="submission_error_dialog_web_tan_invalid_button_positive">"Zurück"</string>

    <!-- Permission Rationale Dialog -->
    <!-- XHED: Dialog headline QR Scan permission rationale  -->
    <string name="submission_qr_code_scan_permission_rationale_dialog_headline">"Kamera-Zugriff benötigt"</string>
    <!-- YTXT: Dialog Body text for QR Scan permission rationale -->
    <string name="submission_qr_code_scan_permission_rationale_dialog_body">"Bitte erlauben Sie der App die Benutzung der Kamera, um den QR-Code zu scannen."</string>
    <!-- XBUT: Dialog(QR Scan permission rationale) - positive button (right) -->
    <string name="submission_qr_code_scan_permission_rationale_dialog_button_positive">"Erlauben"</string>
    <!-- XBUT: Dialog(QR Scan permission rationale) - negative button (left) -->
    <string name="submission_qr_code_scan_permission_rationale_dialog_button_negative">"Nicht erlauben"</string>

    <!-- Permission Denied Dialog -->
    <!-- XHED: Dialog headline QR Scan permission denied  -->
    <string name="submission_qr_code_scan_permission_denied_dialog_headline">"Kamerazugriff benötigt"</string>
    <!-- YTXT: Dialog Body text for QR Scan permission denied -->
    <string name="submission_qr_code_scan_permission_denied_dialog_body">"Bitte gehen Sie in die Systemeinstellungen und erlauben Sie der App die Benutzung der Kamera, um den QR-Code zu scannen."</string>
    <!-- XBUT: Dialog(QR Scan permission denied) - button -->
    <string name="submission_qr_code_scan_permission_denied_dialog_button">"OK"</string>

    <!-- QR Code Scan Invalid Dialog -->
    <!-- XHED: Dialog headline for invalid QR code  -->
    <string name="submission_qr_code_scan_invalid_dialog_headline">"QR-Code nicht korrekt"</string>
    <!-- YTXT: Dialog Body text for invalid QR code -->
    <string name="submission_qr_code_scan_invalid_dialog_body">"Der QR-Code ist nicht korrekt. Bitte versuchen Sie es erneut."</string>
    <!-- XBUT: Dialog(Invalid QR code) - positive button (right) -->
    <string name="submission_qr_code_scan_invalid_dialog_button_positive">"Erneut versuchen"</string>
    <!-- XBUT: Dialog(Invalid QR code) - negative button (left) -->
    <string name="submission_qr_code_scan_invalid_dialog_button_negative">"Abbrechen"</string>

    <!-- QR Code Scan Screen -->
    <string name="submission_qr_code_scan_title">"Positionieren Sie den QR-Code in den Rahmen."</string>
    <!-- YTXT: instruction text for QR code scanning  -->
    <string name="submission_qr_code_scan_body">"Positionieren Sie den QR-Code in den Rahmen."</string>

    <!-- Submission Test Result -->
    <!-- XHED: Page headline for test result  -->
    <string name="submission_test_result_headline">"Testergebnis"</string>
    <!-- XHED: Page subheadline for test result  -->
    <string name="submission_test_result_subtitle">"Info zum Ablauf:"</string>
    <!-- XHED: Page headline for results next steps  -->
    <string name="submission_test_result_steps_added_heading">"Test erfolgreich hinzugefügt"</string>
    <!-- YTXT: Body text for for results next steps  -->
    <string name="submission_test_result_steps_added_body">"Ihr Test wurde in der Corona-Warn-App registriert."</string>
    <!-- XHED: Page headline for pending test result next steps  -->
    <string name="submission_test_result_pending_steps_waiting_heading">"Testergebnis noch nicht verfügbar"</string>
    <!-- YTXT: Body text for next steps section of waiting test result page -->
    <string name="submission_test_result_pending_steps_waiting_body">"Ihr Testergebnis steht noch nicht zur Verfügung."</string>
    <!-- XBUT: test result pending : refresh button -->
    <string name="submission_test_result_pending_refresh_button">"Aktualisieren"</string>
    <!-- XBUT: test result pending : remove the test button -->
    <string name="submission_test_result_pending_remove_test_button">"Test entfernen"</string>
    <!-- XHED: Page headline for negative test result next steps  -->
    <string name="submission_test_result_negative_steps_negative_heading">"Ihr Testergebnis"</string>
    <!-- YTXT: Body text for next steps section of test negative result -->
    <string name="submission_test_result_negative_steps_negative_body">"Der Labortest hat keinen Nachweis für das Coronavirus SARS-CoV-2 bei Ihnen ergeben. \n\nBitte entfernen Sie den Test wieder aus der Corona-Warn-App, damit Sie bei Bedarf einen neuen Test hinterlegen können."</string>
    <!-- XBUT: negative test result : remove the test button -->
    <string name="submission_test_result_negative_remove_test_button">"Test entfernen"</string>
    <!-- XHED: Page headline for positive test result screen  -->
    <string name="submission_test_result_positive_steps_positive_heading">"Ihr Testergebnis"</string>
    <!-- YTXT: Body text for next steps section of test positive result-->
    <string name="submission_test_result_positive_steps_positive_body">"Ihr Testergebnis wurde als positiv verifiziert."</string>
    <!-- XHED: Page headline for other warnings screen  -->
    <string name="submission_test_result_positive_steps_warning_others_heading">"Andere warnen"</string>
    <!-- YTXT: Body text for for other warnings screen-->
    <string name="submission_test_result_positive_steps_warning_others_body">"Ihre Zufallscodes der letzten 14 Tage teilen, um andere zu schützen und die Infektionskette zu unterbrechen."</string>
    <!-- XBUT: positive test result : continue button -->
    <string name="submission_test_result_positive_continue_button">"Weiter"</string>
    <!-- XHED: Page headline for invalid test result screen  -->
    <string name="submission_test_result_invalid_steps_invalid_heading">"Ihr Testergebnis"</string>
    <!-- YTXT: Body text for next steps section of invalid test result-->
    <string name="submission_test_result_invalid_steps_invalid_body">"Es gab ein Problem bei der Auswertung Ihres Tests. Bitte kontaktieren Sie das Gesundheitsamt um Information zum weiteren Vorgehen zu erhalten.\n\nBitte entfernen Sie den Test wieder aus der Corona-Warn-App, damit Sie bei Bedarf einen neuen Test hinterlegen können."</string>
    <!-- XBUT: invalid test result : remove the test button -->
    <string name="submission_test_result_invalid_remove_test_button">"Test entfernen"</string>
    <!-- XHED: Dialog title for tracing required dailog  -->
    <string name="submission_test_result_dialog_tracing_required_title">"Risiko-Ermittlung erforderlich"</string>
    <!-- YTXT: Dialog text for tracing required dialog-->
    <string name="submission_test_result_dialog_tracing_required_message">"Bitte aktivieren Sie die Risiko-Ermittlung, um andere zu warnen."</string>
    <!-- XBUT: tracing required : OK button -->
    <string name="submission_test_result_dialog_tracing_required_button">"OK"</string>
    <!-- XHED: Dialog title for test removal  -->
    <string name="submission_test_result_dialog_remove_test_title">"Test entfernen?"</string>
    <!-- YTXT: Dialog text for test removal -->
    <string name="submission_test_result_dialog_remove_test_message">"Der Test wird endgültig aus der Corona-Warn-App entfernt und kann nicht wieder hinzugefügt werden. Dieser Vorgang kann nicht widerrufen werden."</string>
    <!-- XBUT: Positive button for test removal -->
    <string name="submission_test_result_dialog_remove_test_button_positive">"Entfernen"</string>
    <!-- XBUT: Negative button for test removal -->
    <string name="submission_test_result_dialog_remove_test_button_negative">"Abbrechen"</string>
    <!-- XHED: Title for test result card positive -->
    <string name="submission_test_result_card_positive_title">"SARS-CoV-2 positiv"</string>
    <!-- YTXT: Body text for test result card positive -->
    <string name="submission_test_result_card_positive_body">"Das Virus SARS-CoV-2 wurde bei Ihnen nachgewiesen."</string>

    <!-- Submission Tan -->
    <!-- XHED: Page title for TAN submission pge -->
    <string name="submission_tan_title">"TAN-Eingabe"</string>
    <!-- YTXT: Body text for the tan submission page -->
    <string name="submission_tan_body">"Geben Sie bitte die 10-stellige TAN ein, die Ihnen mitgeteilt wurde."</string>
    <!-- XBUT: Submit TAN button -->
    <string name="submission_tan_button_text">"Weiter"</string>
    <!-- XACT: Submission Tan page title -->
    <string name="submission_tan_accessibility_title">"TAN-Eingabe"</string>
    <!-- YTXT: Error text for the tan submission page -->
    <string name="submission_tan_error">"Ungültige TAN, bitte überprüfen Sie Ihre Eingabe."</string>
    <!-- YTXT: Error text for the tan submission page (wrong characters) -->
    <string name="submission_tan_character_error">"Ungültige Eingabe, bitte überprüfen Sie das Zeichen."</string>

    <!-- Submission Intro -->
    <!-- XHED: Page title for menu at the start of the submission process  -->
    <string name="submission_intro_title">"Wurden Sie getestet?"</string>
    <!-- XHED: Page headline for menu the at start of the submission process  -->
    <string name="submission_intro_headline">"So funktioniert das Corona-Warn-System"</string>
    <!-- YTXT: submission introduction text -->
    <string name="submission_intro_text">"Damit die Corona-Warn-App funktioniert, sind wir auf die Mithilfe von Corona-positiv getesteten Personen angewiesen.\n\nDa nur verschlüsselte Zufallscodes ausgetauscht werden, bleiben Sie unerkannt. Sie können jetzt wie folgt vorgehen:"</string>
    <!-- XBUT: Submission introduction next button-->
    <string name="submission_intro_button_next">"Weiter"</string>
    <!-- XACT: Submission intro - illustration description, explanation image -->
    <string name="submission_intro_illustration_description">"Ein positiver Testbefund wird verschlüsselt ins System übermittelt, das nun andere Nutzerinnen und Nutzer warnt."</string>
    <!-- YTXT: submission introduction bullet points -->
    <string-array name="submission_intro_bullet_points">
        <item>"Wenn Sie Corona-positiv getestet wurden, können Sie andere warnen."</item>
        <item>"Wenn Ihnen für einen positiven Testbefund eine TAN mitgeteilt wurde, können Sie diese für die Registrierung des Tests nutzen."</item>
        <item>"Wenn Sie keine TAN haben, können Sie diese telefonisch anfragen."</item>
    </string-array>
    <!-- XACT: Submission Intro page title -->
    <string name="submission_intro_accessibility_title">"Wurden Sie getestet? So funktioniert das Corona-Warn-System"</string>

    <!-- Dispatcher -->
    <!-- XHED: Page headline for dispatcher menu  -->
    <string name="submission_dispatcher_headline">"Auswahl"</string>
    <!-- XHED: Page subheadline for dispatcher menu  -->
    <string name="submission_dispatcher_subheadline">"Welche Informationen liegen Ihnen vor?"</string>
    <!-- YTXT: Dispatcher text for QR code option -->
    <string name="submission_dispatcher_card_qr">"Dokument mit QR-Code"</string>
    <!-- YTXT: Body text for QR code dispatcher option -->
    <string name="submission_dispatcher_qr_card_text">"Registrieren Sie Ihren Test, indem Sie den QR-Code ihres Test-Dokuments scannen."</string>
    <!-- XHED: Dialog headline for dispatcher QR prviacy dialog  -->
    <string name="submission_dispatcher_qr_privacy_dialog_headline">"Einwilligungserklärung"</string>
    <!-- YTXT: Dialog Body text for dispatcher QR privacy dialog -->
    <string name="submission_dispatcher_qr_privacy_dialog_body">"Durch Antippen von „Erlauben“ willigen Sie ein, dass die App den Status Ihres Corona-Virus-Tests abfragen und in der App anzeigen darf. Diese Funktion steht Ihnen zur Verfügung, wenn Sie einen QR-Code erhalten und eingewilligt haben, dass Ihr Testergebnis an das Serversystem der App übermittelt werden darf. Sobald das Testlabor Ihr Testergebnis auf dem Server hinterlegt hat, können Sie das Ergebnis in der App sehen. Falls Sie Mitteilungen aktiviert haben, werden Sie auch außerhalb der App über den Eingang des Testergebnis informiert. Das Testergebnis selbst wird aus Datenschutzgründen jedoch nur in der App angezeigt. Sie können diese Einwilligung jederzeit widerrufen, indem Sie die Testregistrierung in der App löschen. Durch den Widerruf der Einwilligung wird die Rechtmäßigkeit der bis zum Widerruf erfolgten Verarbeitung nicht berührt. Weitere Informationen finden Sie unter dem Menüpunkt „Datenschutzinformation“."</string>
    <!-- XBUT: submission(dispatcher QR Dialog) - positive button (right) -->
    <string name="submission_dispatcher_qr_privacy_dialog_button_positive">"Erlauben"</string>
    <!-- XBUT: submission(dispatcher QR Dialog) - negative button (left) -->
    <string name="submission_dispatcher_qr_privacy_dialog_button_negative">"Nicht erlauben"</string>
    <!-- YTXT: Dispatcher text for TAN code option -->
    <string name="submission_dispatcher_card_tan_code">"TAN"</string>
    <!-- YTXT: Body text for TAN code dispatcher option -->
    <string name="submission_dispatcher_tan_code_card_text">"Registrieren Sie Ihren Test per manueller TAN-Eingabe."</string>
    <!-- YTXT: Dispatcher text for TELE-TAN option -->
    <string name="submission_dispatcher_card_tan_tele">"TAN anfragen"</string>
    <!-- YTXT: Body text for TELE_TAN dispatcher option -->
    <string name="submission_dispatcher_tan_tele_card_text">"Bitte rufen Sie uns an, falls Sie Corona-positiv getestet wurden."</string>
    <!-- XACT: Dispatcher Tan page title -->
    <string name="submission_dispatcher_accessibility_title">"Welche Informationen liegen Ihnen vor?"</string>

    <!-- Submission Positive Other Warning -->
    <!-- XHED: Page title for the positive result additional warning page-->
    <string name="submission_positive_other_warning_title">"Andere warnen"</string>
    <!-- XHED: Page headline for the positive result additional warning page-->
    <string name="submission_positive_other_warning_headline">"Helfen Sie mit!"</string>
    <!-- YTXT: Body text for the positive result additional warning page-->
    <string name="submission_positive_other_warning_body">"Als Nächstes können Sie dafür sorgen, dass das Corona-Warn-System Ihre lokal gespeicherten Zufallscodes der letzten 14 Tage an andere verteilt. So können Sie Ihre Mitmenschen warnen und helfen, die Infektionskette zu unterbrechen.\n\nDa nur unpersönliche Zufallscodes übertragen werden, bleibt Ihre Identität unbekannt."</string>
    <!-- XHED: Title for the privacy card-->
    <string name="submission_positive_other_warning_privacy_title">"Datenschutz"</string>
    <!-- YTXT: Body text for the privacy card-->
    <string name="submission_positive_other_warning_privacy_body">"Durch Antippen von „Weiter“ willigen Sie ein, dass die App Ihr positives Testergebnis zusammen mit Ihren Zufalls-IDs der letzten 14 Tage an das Serversystem der App übermittelt, damit andere App-Nutzer mit aktivierter Risiko-Ermittlung automatisch informiert werden können, dass sie möglicherweise einem Infektionsrisiko ausgesetzt waren. Die übermittelten Zufalls-IDs enthalten keine Angaben, die Rückschlüsse auf Ihre Identität oder Ihre Person zulassen.\n\nDie Übermittlung Ihres Testergebnisses per App ist freiwillig. Wenn Sie Ihr Testergebnis nicht übermitteln, entstehen Ihnen keine Nachteile. Da weder nachvollzogen noch kontrolliert werden kann, ob und wie Sie die App verwenden, erfährt außer Ihnen niemand, ob Sie eine Infektion übermittelt haben.\n\nSie können Ihre Einwilligung jederzeit widerrufen, indem Sie die App löschen. Durch den Widerruf der Einwilligung wird die Rechtmäßigkeit der aufgrund der Einwilligung bis zum Widerruf erfolgten Verarbeitung nicht berührt. Weitere Informationen finden Sie unter dem Menüpunkt „Datenschutzinformation“."</string>
    <!-- XBUT: other warning continue button -->
    <string name="submission_positive_other_warning_button">"Weiter"</string>
    <!-- XACT: other warning - illustration description, explanation image -->
    <string name="submission_positive_other_illustration_description">"Ein Smartphone übermittelt einen positiven Testbefund verschlüsselt ins System."</string>


    <!-- Submission Done -->
    <!-- XHED: Page title for completed submission page -->
    <string name="submission_done_title">"Vielen Dank!"</string>
    <!-- YTXT: Body text for completed submission page -->
    <string name="submission_done_body">"Sie haben einen wichtigen Beitrag geleistet! Dank Ihrer Mithilfe können andere gewarnt werden und entsprechend reagieren."</string>
    <!-- XHED: Page subtitle for completed submission page -->
    <string name="submission_done_subtitle">"Bitte beachten Sie:"</string>
    <!-- YTXT: text after submission: contagious -->
    <string name="submission_done_contagious">"Sie sind ansteckend."</string>
    <!-- YTXT: text after submission: isolate -->
    <string name="submission_done_isolate">"Bitte isolieren Sie sich von anderen Personen."</string>
    <!-- XHED: Title for further info -->
    <string name="submission_done_further_info_title">"Weitere Infos:"</string>
    <!-- YTXT: submission done further info bullet points -->
    <string-array name="submission_done_further_info_bullet_points">
        <item>"Ihre Quarantänezeit beträgt im Regelfall 14 Tage. Beobachten und erfassen Sie genau, wie sich ihre Krankheitszeichen entwickeln."</item>
        <item>"Sie werden von Ihrem Gesundheitsamt gebeten, eine Liste Ihrer Kontaktpersonen zu erstellen. Dabei sollen alle Personen erfasst werden, mit denen Sie in den zwei Tagen vor Erkrankungsbeginn engen Kontakt (unter 2 Meter, direktes Gespräch) über insgesamt 15 Minuten hatten."</item>
        <item>"Bitte denken Sie hier auch besonders an Personen, die nicht automatisch durch die App informiert werden, da sie kein Smartphone oder die App haben."</item>
        <item>"Auch wenn Sie keine Krankheitszeichen mehr haben und sich wieder gesund fühlen, könnten Sie noch ansteckend sein."</item>
    </string-array>
    <!-- XBUT: submission finished button -->
    <string name="submission_done_button_done">"Fertig"</string>
    <!-- XACT: submission finished - illustration description, explanation image -->
    <string name="submission_done_illustration_description">"Eine vielfältige Gruppe begrüßt durch Jubel, dass jemand sein Testergebnis mit anderen geteilt hat."</string>

    <!-- Submission Contact -->
    <!-- XHED: Page title for contact page in submission flow -->
    <string name="submission_contact_title">"TAN anfragen"</string>
    <!-- XHED: Page headline for contact page in submission flow -->
    <string name="submission_contact_headline">"Info zum Ablauf:"</string>
    <!-- YTXT: Body text for contact page in submission flow-->
    <string name="submission_contact_body">"Bitte halten Sie zur TAN-Abfrage Ihren Befundbrief (sofern vorhanden) und Ihre Telefonnummer bereit."</string>
    <!-- XBUT: submission contact call button -->
    <string name="submission_contact_button_call">"Anrufen"</string>
    <!-- XBUT: submission contact enter tan button -->
    <string name="submission_contact_button_enter">"TAN eingeben"</string>
    <!-- YTXT: Body text for step 1 of contact page -->
    <string name="submission_contact_step_1_body">"Hotline anrufen &amp; TAN erfragen:"</string>
    <!-- XLNK: Button / hyperlink to phone call for TAN contact page -->
    <string name="submission_contact_number_display">"+49 800 7540002"</string>
    <!-- XLNK: Technical number which is called when the user clicks on the display number -->
    <string name="submission_contact_number_dial">"+49 800 7540002"</string>
    <!-- YTXT: Body text for step 2 of contact page-->
    <string name="submission_contact_step_2_body">"Test per TAN-Eingabe in der App registrieren"</string>
    <!-- YTXT: Body text for operating hours in contact page-->
    <string name="submission_contact_operating_hours_body">"Sprachen:\nDeutsch, Englisch, Türkisch\n\nErreichbarkeit:\nMo - So: Täglich 24 Stunden\n\nDer Anruf ist kostenfrei."</string>

    <!-- XACT: Submission contact page title -->
    <string name="submission_contact_accessibility_title">"TAN-Anfrage per Telefonanruf"</string>
    <!-- XACT: Content Description for submission contact step 1, number has to sync with the display number -->
    <string name="submission_contact_step_1_content">"Im ersten Schritt Hotline anrufen und TAN erfragen, unter der Rufnummer +49 800 7540002. Die Erreichbarkeit ist Montag bis Freitag von 8 bis 22 Uhr sowie Samstag und Sonntag von 10 bis 22 Uhr. Der Anruf ist kostenfrei."</string>
    <!-- XACT: Content Description for submission contact step 2 -->
    <string name="submission_contact_step_2_content">"Im zweiten Schritt registrieren Sie den Test per TAN-Eingabe in der App."</string>

    <!-- Submission Status Card -->
    <!-- XHED: Page title for the various submission status: fetching -->
    <string name="submission_status_card_title_fetching">"Datenabruf…"</string>
    <!-- XHED: Page title for the various submission status: unregistered -->
    <string name="submission_status_card_title_unregistered">"Wurden Sie getestet?"</string>
    <!-- XHED: Page title for the various submission status: pending -->
    <string name="submission_status_card_title_pending">"Ergebnis liegt noch nicht vor"</string>
    <!-- XHED: Page title for the various submission status: available -->
    <string name="submission_status_card_title_available">"Ihr Ergebnis liegt vor"</string>
    <!-- XHED: Page title for the various submission status: positive -->
    <string name="submission_status_card_title_positive">"Befund positiv"</string>
    <!-- XHED: Subtitle for the submission status card: invalid -->
    <string name="submission_status_card_subtitle_invalid">"Fehlerhafter Test"</string>
    <!-- XHED: Subtitle for the submission status card: negative -->
    <string name="submission_status_card_subtitle_negative">"Befund negativ"</string>
    <!-- YTXT: Body text for submission status: fetching -->
    <string name="submission_status_card_body_fetching">"Das Ergebnis wird aktualisiert"</string>
    <!-- YTXT: Body text for submission status: unregistered -->
    <string name="submission_status_card_body_unregistered">"Helfen Sie mit, die Infektionskette zu durchbrechen und informieren Sie andere."</string>
    <!-- YTXT: Body text for submission status: pending -->
    <string name="submission_status_card_body_pending">"Die Auswertung Ihres Tests ist noch nicht abgeschlossen."</string>
    <!-- YTXT: Body text for submission status: invalid -->
    <string name="submission_status_card_body_invalid">"Ihr Test konnte nicht ausgewertet werden."</string>
    <!-- YTXT: Body text for submission status: positive -->
    <string name="submission_status_card_body_positive">"Sie wurden positiv auf SARS-CoV-2 getestet."</string>
    <!-- YTXT: Body text for submission status: negative -->
    <string name="submission_status_card_body_negative">"Sie wurden negativ auf SARS-CoV-2 getestet."</string>
    <!-- XBUT: submission status card unregistered button -->
    <string name="submission_status_card_button_unregistered">"Informieren &amp; helfen"</string>
    <!-- XBUT: submission status card show results button -->
    <string name="submission_status_card_button_show_results">"Test anzeigen"</string>
    <!-- XHED: submission status card positive result subtitle -->
    <string name="submission_status_card_positive_result_subtitle">"Bitte beachten Sie:"</string>
    <!-- YTXT: text for contagious card -->
    <string name="submission_status_card_positive_result_contagious">"Sie sind ansteckend. Isolieren Sie sich von anderen Personen."</string>
    <!-- YTXT: text for contact card -->
    <string name="submission_status_card_positive_result_contact">"Das Gesundheitsamt wird sich in den nächsten Tagen telefonisch oder schriftlich bei Ihnen melden."</string>
    <!-- YTXT: text for share result card-->
    <string name="submission_status_card_positive_result_share">"Teilen Sie Ihre Zufallscodes, damit andere gewarnt werden können."</string>

    <!-- Test Result Card -->
    <string name="test_result_card_headline">"Ihr Befund:"</string>
    <!-- YTXT: virus name text -->
    <string name="test_result_card_virus_name_text">"SARS-CoV-2"</string>
    <!-- YTXT: registered at text -->
    <string name="test_result_card_registered_at_text">"Registriert am %s"</string>
    <!-- YTXT: negative status text -->
    <string name="test_result_card_status_negative">"Negativ"</string>
    <!-- YTXT: positive status text -->
    <string name="test_result_card_status_positive">"Positiv"</string>
    <!-- YTXT: invalid status text -->
    <string name="test_result_card_status_invalid">"Auswertung nicht möglich"</string>
    <!-- YTXT: pending status text -->
    <string name="test_result_card_status_pending">"Ergebnis liegt noch nicht vor"</string>
    <!-- XHED: Title for further info of test result negative -->
    <string name="test_result_card_negative_further_info_title">"Weitere Infos:"</string>
    <!-- YTXT: Content for further info of test result negative -->
    <string-array name="test_result_card_negative_further_info_bullet_points">
        <item>"Sie haben trotzdem gesundheitliche Beschwerden? Wenn Sie sich sehr krank fühlen und/oder Ihre Beschwerden sich verschlechtert haben, wenden Sie sich bitte an Ihre Hausarztpraxis."</item>
        <item>"Bleiben Sie bis zu Ihrer Genesung trotzdem zu Hause. Falls Sie sich durch eine andere Infektion geschwächt mit dem Coronavirus (SARS-CoV-2) infizieren, kann dies zu schwereren Krankheitsverläufen führen."</item>
        <item>"Gehen Sie nicht krank zur Arbeit, um andere Personen nicht zu gefährden. Falls sich Ihre Symptome verschlechtern, kann die Notwendigkeit eines weiteren SARS-CoV-2-Tests bestehen."</item>
    </string-array>

    <!-- ####################################
          Button Tooltips for Accessibility
    ###################################### -->
    <!-- XACT: back button-->
    <string name="button_back">"Zurück zur vorherigen Seite"</string>
    <!-- XACT: proceed button-->
    <string name="button_proceed">"Fortfahren Button"</string>
    <!-- XACT: share button-->
    <string name="button_share">"Teilen"</string>
    <!-- XACT: menu button-->
    <string name="button_menu">"Menü"</string>
    <!-- XACT: Accessibility needs a suffix to strings, to reduce the amount of manual translations this string is appended to accessibility button strings, e.g. "Zurück Taste", "Taste" is the default used by android in german -->
    <string name="suffix_button">"Taste"</string>
    <!-- XACT: Accessibility needs a suffix to strings, to reduce the amount of manual translations this string is appended to accessibility content description strings for images, e.g. "Eine Gruppe von... Bild" -->
    <string name="suffix_image">"Bild"</string>

    <!-- ####################################
               Business Error Messages
        ###################################### -->
    <!-- XTXT: error dialog - detailed text if device is offline  -->
    <string name="errors_no_network">"Sie sind nicht mit dem Internet verbunden."</string>
    <!-- XTXT: error dialog - detailed text if device has not enough device space  -->
    <string name="errors_not_enough_device_storage">"Sie haben nicht genug Speicherplatz."</string>
    <!-- XTXT: error dialog - detailed text if there is error with Google API  -->
    <string name="errors_communication_with_api">"Fehler bei der Kommunikation mit der Google Schnittstelle"</string>
    <!-- XTXT: error dialog - detailed text if there is an error during external navigation / external action -->
    <string name="errors_external_action">"Diese Aktion ist aktuell leider nicht verfügbar. Bitte kontaktieren Sie die Hotline."</string>
    <!-- XTXT: error dialog - phone still needs Google Play Services or Google Mobile Services update -->
    <string name="errors_google_update_needed">"Ihre Corona-Warn-App ist korrekt installiert. Leider fehlen Ihrem Smartphone die "Benachrichtigungen zu möglicher Begegnung mit COVID-19-Infizierten" und Sie können die Corona-Warn-App nicht nutzen. Weitere Informationen finden Sie in unseren FAQ: https://www.coronawarn.app/de/faq/ \n"</string>

    <!-- ####################################
               Generic Error Messages
        ###################################### -->
    <!-- XHED: error dialog - headline -->
    <string name="errors_generic_headline">"Etwas ist schiefgelaufen."</string>
    <!-- XTXT: error dialog - short text for error reason -->
    <string name="errors_generic_details_headline">"Ursache"</string>
    <!-- XBUT: error dialog - button close -->
    <string name="errors_generic_button_positive">"Okay"</string>
    <!-- XBUT: error dialog - button show details -->
    <string name="errors_generic_button_negative">"Details"</string>
    <!-- XTXT: error dialog - text when no error description is available  -->
    <string name="errors_generic_text_unknown_error_cause">"Ein unbekannter Fehler ist aufgetreten."</string>

    <!-- ####################################
           Just for Development
    ###################################### -->
    <!-- NOTR -->
    <string name="lorem_ipsum">"Lorem Ipsum"</string>
    <!-- NOTR -->
    <string name="menu_test_api">"Test API"</string>
    <!-- NOTR -->
    <string name="menu_test_risk_level">"Test Risk Level"</string>
    <!-- NOTR -->
    <string name="menu_test_notification">"Test Notification"</string>
    <!-- NOTR -->
    <string name="test_api_button_api_launch">"Android API Test(Manual Test)"</string>
    <!-- NOTR -->
    <string name="test_api_button_start">"Start (Broadcast/Receive Bluetooth)"</string>
    <!-- NOTR -->
    <string name="test_api_button_get_exposure_keys">"Get Exposure keys (my keys history from api)"</string>
    <!-- NOTR -->
    <string name="test_api_button_share_my_keys">"Share my keys via Email"</string>
    <!-- NOTR -->
    <string name="test_api_button_enter_other_keys">"Submit Exposure Key"</string>
    <!-- NOTR -->
    <string name="test_api_button_show_qr_code">"Show QR Code"</string>
    <!-- NOTR -->
    <string name="test_api_button_submit_keys">"Submit keys to Server"</string>
    <!-- NOTR -->
    <string name="test_api_button_scan_qr_code">"Scan Exposure Key"</string>
    <!-- NOTR -->
    <string name="test_api_switch_last_three_hours_from_server">"Last 3 Hours Mode"</string>
    <!-- NOTR -->
    <string name="test_api_button_check_exposure">"Check Exposure Summary"</string>
    <!-- NOTR -->
    <string name="test_api_exposure_summary_headline">"Exposure summary"</string>
    <!-- NOTR -->
    <string name="test_api_body_daysSinceLastExposure">"Days since last exposure: %1$s"</string>
    <!-- NOTR -->
    <string name="test_api_body_attenuation">"Attenuation Durations in Minutes: %1$s"</string>
    <!-- NOTR -->
    <string name="test_api_body_summation_risk">"Summation Risk Score: %1$s"</string>
    <!-- NOTR -->
    <string name="test_api_body_matchedKeyCount">"Matched key count: %1$s"</string>
    <!-- NOTR -->
    <string name="test_api_body_maximumRiskScore">"Maximum risk score %1$s"</string>
    <!-- NOTR -->
    <string name="test_api_body_my_keys">"My keys (count: %1$d)"</string>
    <!-- NOTR -->
    <string name="test_api_body_other_keys">"Other key"</string>
    <!-- NOTR -->
    <string name="test_api_calculate_risk_level">"Calculate Risk Level"</string>

</resources><|MERGE_RESOLUTION|>--- conflicted
+++ resolved
@@ -588,11 +588,7 @@
     <!-- XTXT: Body text for technical contact and hotline information page -->
     <string name="information_contact_body_phone">"Unser Kundenservice ist für Sie da."</string>
     <!-- YTXT: Body text for technical contact and hotline information page -->
-<<<<<<< HEAD
     <string name="information_contact_body_open">"Sprachen: Deutsch, Englisch, Türkisch \nErreichbarkeit:"<xliff:g id="line_break">"\n"</xliff:g>"Mo - Sa: 07:00 - 22:00 Uhr"<xliff:g id="line_break">"\n(außer an bundesweiten Feiertagen)"</xliff:g><xliff:g id="line_break">"\nDer Anruf ist kostenfrei."</xliff:g></string>
-=======
-    <string name="information_contact_body_open">"Sprachen: Deutsch, Englisch, Türkisch\nErreichbarkeit:"<xliff:g id="line_break">"\n"</xliff:g>"Mo - Sa: 07:00 - 22:00 Uhr"<xliff:g id="line_break">"\n(außer an bundesweiten Feiertagen)"</xliff:g><xliff:g id="line_break">"\nDer Anruf ist kostenfrei."</xliff:g></string>
->>>>>>> 581b6a93
     <!-- YTXT: Body text for technical contact and hotline information page -->
     <string name="information_contact_body_other">"Für gesundheitliche Fragen wenden Sie sich bitte an Ihre Hausarztpraxis oder die Hotline des ärztlichen Bereitschaftsdienstes 116 117."</string>
     <!-- XACT: describes illustration -->
